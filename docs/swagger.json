--- conflicted
+++ resolved
@@ -2602,45 +2602,6 @@
                 }
             }
         },
-<<<<<<< HEAD
-=======
-        "internal_controllers.AftermarketDeviceTransactionStatus": {
-            "type": "object",
-            "properties": {
-                "createdAt": {
-                    "description": "CreatedAt is the timestamp of the creation of the meta-transaction.",
-                    "type": "string",
-                    "example": "2022-10-01T09:22:21.002Z"
-                },
-                "failureReason": {
-                    "description": "FailureReason is populated if the status is \"Failed\" because of an on-chain revert and\nwe were able to decode the reason.",
-                    "type": "string"
-                },
-                "hash": {
-                    "description": "Hash is the hexidecimal transaction hash, available for any transaction at the Submitted stage or greater.",
-                    "type": "string",
-                    "example": "0x28b4662f1e1b15083261a4a5077664f4003d58cb528826b7aab7fad466c28e70"
-                },
-                "status": {
-                    "description": "Status is the state of the transaction performing this operation. There are only four options.",
-                    "type": "string",
-                    "enum": [
-                        "Unsubmitted",
-                        "Submitted",
-                        "Mined",
-                        "Confirmed",
-                        "Failed"
-                    ],
-                    "example": "Mined"
-                },
-                "updatedAt": {
-                    "description": "UpdatedAt is the last time we updated the status of the transaction.",
-                    "type": "string",
-                    "example": "2022-10-01T09:22:26.337Z"
-                }
-            }
-        },
->>>>>>> 5f569923
         "internal_controllers.AutoPiDeviceInfo": {
             "type": "object",
             "properties": {
@@ -3247,14 +3208,17 @@
                     "type": "string",
                     "example": "0xAED7EA8035eEc47E657B34eF5D020c7005487443"
                 },
-<<<<<<< HEAD
                 "burnTransaction": {
-                    "$ref": "#/definitions/internal_controllers.TransactionStatus"
-=======
+                    "description": "BurnTransaction contains the status of the burning meta-transaction, if one is in-flight\nor has failed.",
+                    "allOf": [
+                        {
+                            "$ref": "#/definitions/internal_controllers.TransactionStatus"
+                        }
+                    ]
+                },
                 "failureReason": {
                     "description": "FailureReason is populated if the status is \"Failed\" because of an on-chain revert and\nwe were able to decode the reason.",
                     "type": "string"
->>>>>>> 5f569923
                 },
                 "status": {
                     "description": "Status is the status of the minting meta-transaction.",
@@ -3305,6 +3269,10 @@
                     "type": "string",
                     "example": "2022-10-01T09:22:21.002Z"
                 },
+                "failureReason": {
+                    "description": "FailureReason is populated if the status is \"Failed\" because of an on-chain revert and\nwe were able to decode the reason.",
+                    "type": "string"
+                },
                 "hash": {
                     "description": "Hash is the hexidecimal transaction hash, available for any transaction at the Submitted stage or greater.",
                     "type": "string",
@@ -3486,14 +3454,17 @@
         "internal_controllers.VehicleNFTData": {
             "type": "object",
             "properties": {
-<<<<<<< HEAD
                 "burnTransaction": {
-                    "$ref": "#/definitions/internal_controllers.TransactionStatus"
-=======
+                    "description": "BurnTransaction contains the status of the burning meta-transaction, if one is in-flight\nor has failed.",
+                    "allOf": [
+                        {
+                            "$ref": "#/definitions/internal_controllers.TransactionStatus"
+                        }
+                    ]
+                },
                 "failureReason": {
                     "description": "FailureReason is populated if the status is \"Failed\" because of an on-chain revert and\nwe were able to decode the reason.",
                     "type": "string"
->>>>>>> 5f569923
                 },
                 "ownerAddress": {
                     "description": "OwnerAddress is the Ethereum address of the NFT owner.",
