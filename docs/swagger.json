--- conflicted
+++ resolved
@@ -719,11 +719,11 @@
                 "tags": [
                     "error-codes"
                 ],
-<<<<<<< HEAD
-                "parameters": [
-                    {
-                        "type": "string",
-                        "description": "user device ID",
+                "summary": "List all error code queries made for this vehicle.",
+                "parameters": [
+                    {
+                        "type": "string",
+                        "description": "user device id",
                         "name": "userDeviceID",
                         "in": "path",
                         "required": true
@@ -733,7 +733,13 @@
                     "200": {
                         "description": "OK",
                         "schema": {
-                            "$ref": "#/definitions/apitypes.TypedData"
+                            "$ref": "#/definitions/internal_controllers.GetUserDeviceErrorCodeQueriesResponse"
+                        }
+                    },
+                    "404": {
+                        "description": "Vehicle not found",
+                        "schema": {
+                            "$ref": "#/definitions/github_com_DIMO-Network_devices-api_internal_controllers_helpers.ErrorRes"
                         }
                     }
                 }
@@ -744,175 +750,6 @@
                         "BearerAuth": []
                     }
                 ],
-                "description": "Sends a mint device request to the blockchain",
-                "tags": [
-                    "user-devices"
-                ],
-                "parameters": [
-                    {
-                        "type": "string",
-                        "description": "user device ID",
-                        "name": "userDeviceID",
-                        "in": "path",
-                        "required": true
-                    },
-                    {
-                        "description": "Signature and NFT data",
-                        "name": "mintRequest",
-                        "in": "body",
-                        "required": true,
-                        "schema": {
-                            "$ref": "#/definitions/internal_controllers.VehicleMintRequest"
-                        }
-                    }
-                ],
-                "responses": {
-                    "200": {
-                        "description": "OK"
-                    }
-                }
-            }
-        },
-        "/user/devices/{userDeviceID}/commands/opt-in": {
-            "post": {
-                "security": [
-                    {
-                        "BearerAuth": []
-                    }
-                ],
-                "description": "Opts the device into data-sharing, and hence rewards.",
-                "produces": [
-                    "application/json"
-                ],
-                "tags": [
-                    "user-devices"
-                ],
-                "parameters": [
-                    {
-                        "type": "string",
-                        "description": "user device id",
-                        "name": "userDeviceID",
-                        "in": "path",
-                        "required": true
-                    }
-                ],
-                "responses": {
-                    "204": {
-                        "description": "No Content"
-                    }
-                }
-            }
-        },
-        "/user/devices/{userDeviceID}/commands/refresh": {
-            "post": {
-                "security": [
-                    {
-                        "BearerAuth": []
-                    }
-                ],
-                "description": "Starts the process of refreshing device status from Smartcar",
-                "tags": [
-                    "user-devices"
-                ],
-                "parameters": [
-                    {
-                        "type": "string",
-                        "description": "user device ID",
-                        "name": "user_device_id",
-                        "in": "path",
-                        "required": true
-                    }
-                ],
-                "responses": {
-                    "204": {
-                        "description": "No Content"
-                    },
-                    "429": {
-                        "description": "rate limit hit for integration"
-                    }
-                }
-            }
-        },
-        "/user/devices/{userDeviceID}/country_code": {
-            "patch": {
-                "security": [
-                    {
-                        "BearerAuth": []
-                    }
-                ],
-                "description": "updates the CountryCode on the user device record",
-                "consumes": [
-                    "application/json"
-                ],
-                "produces": [
-                    "application/json"
-                ],
-                "tags": [
-                    "user-devices"
-                ],
-                "parameters": [
-                    {
-                        "description": "Country code",
-                        "name": "name",
-                        "in": "body",
-                        "required": true,
-                        "schema": {
-                            "$ref": "#/definitions/internal_controllers.UpdateCountryCodeReq"
-                        }
-                    }
-                ],
-                "responses": {
-                    "204": {
-                        "description": "No Content"
-                    }
-                }
-            }
-        },
-        "/user/devices/{userDeviceID}/error-codes": {
-            "get": {
-                "security": [
-                    {
-                        "BearerAuth": []
-                    }
-                ],
-                "description": "Deprecated. Use `/user/vehicle/{tokenID}/error-codes` instead",
-                "tags": [
-                    "error-codes"
-                ],
-=======
->>>>>>> 8e5e36e5
-                "summary": "List all error code queries made for this vehicle.",
-                "parameters": [
-                    {
-                        "type": "string",
-                        "description": "user device id",
-                        "name": "userDeviceID",
-                        "in": "path",
-                        "required": true
-                    }
-                ],
-                "responses": {
-                    "200": {
-                        "description": "OK",
-                        "schema": {
-                            "$ref": "#/definitions/internal_controllers.GetUserDeviceErrorCodeQueriesResponse"
-                        }
-                    },
-                    "404": {
-                        "description": "Vehicle not found",
-                        "schema": {
-                            "$ref": "#/definitions/github_com_DIMO-Network_devices-api_internal_controllers_helpers.ErrorRes"
-                        }
-                    }
-                }
-            },
-            "post": {
-                "security": [
-                    {
-                        "BearerAuth": []
-                    }
-                ],
-                "description": "Deprecated. Use `/user/vehicle/{tokenID}/error-codes` instead",
                 "tags": [
                     "error-codes"
                 ],
@@ -958,7 +795,6 @@
                         "BearerAuth": []
                     }
                 ],
-                "description": "Deprecated. Use `/user/vehicle/{tokenID}/error-codes/clear` instead",
                 "tags": [
                     "error-codes"
                 ],
@@ -1476,132 +1312,7 @@
                 }
             }
         },
-<<<<<<< HEAD
-        "/user/vehicle/{tokenID}/error-codes": {
-            "get": {
-                "security": [
-                    {
-                        "BearerAuth": []
-                    }
-                ],
-                "tags": [
-                    "error-codes"
-                ],
-                "summary": "List all error code queries made for this vehicle.",
-                "parameters": [
-                    {
-                        "type": "integer",
-                        "description": "vehicle token id",
-                        "name": "tokenID",
-                        "in": "path",
-                        "required": true
-                    }
-                ],
-                "responses": {
-                    "200": {
-                        "description": "OK",
-                        "schema": {
-                            "$ref": "#/definitions/internal_controllers.GetUserDeviceErrorCodeQueriesResponse"
-                        }
-                    },
-                    "404": {
-                        "description": "Vehicle not found",
-                        "schema": {
-                            "$ref": "#/definitions/github_com_DIMO-Network_devices-api_internal_controllers_helpers.ErrorRes"
-                        }
-                    }
-                }
-            },
-            "post": {
-                "security": [
-                    {
-                        "BearerAuth": []
-                    }
-                ],
-                "tags": [
-                    "error-codes"
-                ],
-                "summary": "Obtain, store, and return descriptions for a list of error codes from this vehicle.",
-                "parameters": [
-                    {
-                        "type": "integer",
-                        "description": "vehicle token id",
-                        "name": "tokenID",
-                        "in": "path",
-                        "required": true
-                    },
-                    {
-                        "description": "error codes",
-                        "name": "queryDeviceErrorCodes",
-                        "in": "body",
-                        "required": true,
-                        "schema": {
-                            "$ref": "#/definitions/internal_controllers.QueryDeviceErrorCodesReq"
-                        }
-                    }
-                ],
-                "responses": {
-                    "200": {
-                        "description": "OK",
-                        "schema": {
-                            "$ref": "#/definitions/internal_controllers.QueryDeviceErrorCodesResponse"
-                        }
-                    },
-                    "404": {
-                        "description": "Vehicle not found",
-                        "schema": {
-                            "$ref": "#/definitions/github_com_DIMO-Network_devices-api_internal_controllers_helpers.ErrorRes"
-                        }
-                    }
-                }
-            }
-        },
-        "/user/vehicle/{tokenID}/error-codes/clear": {
-            "post": {
-                "security": [
-                    {
-                        "BearerAuth": []
-                    }
-                ],
-                "tags": [
-                    "error-codes"
-                ],
-                "summary": "Mark the most recent set of error codes as having been cleared.",
-                "parameters": [
-                    {
-                        "type": "integer",
-                        "description": "vehicle token id",
-                        "name": "tokenID",
-                        "in": "path",
-                        "required": true
-                    }
-                ],
-                "responses": {
-                    "200": {
-                        "description": "OK",
-                        "schema": {
-                            "$ref": "#/definitions/internal_controllers.QueryDeviceErrorCodesResponse"
-                        }
-                    },
-                    "404": {
-                        "description": "Vehicle not found",
-                        "schema": {
-                            "$ref": "#/definitions/github_com_DIMO-Network_devices-api_internal_controllers_helpers.ErrorRes"
-                        }
-                    },
-                    "429": {
-                        "description": "Last query already cleared",
-                        "schema": {
-                            "$ref": "#/definitions/github_com_DIMO-Network_devices-api_internal_controllers_helpers.ErrorRes"
-                        }
-                    }
-                }
-            }
-        },
-        "/vehicle/{tokenID}/commands/doors/lock": {
-=======
         "/user/synthetic/device/{tokenID}/commands/reauthenticate": {
->>>>>>> 8e5e36e5
             "post": {
                 "description": "Restarts a synthetic device polling job with a new set of credentials.",
                 "produces": [
