--- conflicted
+++ resolved
@@ -2691,19 +2691,12 @@
             "type": "object",
             "properties": {
                 "code": {
-<<<<<<< HEAD
-                    "type": "string"
-                },
-                "description": {
-                    "type": "string"
-=======
                     "type": "string",
                     "example": "P0148"
                 },
                 "description": {
                     "type": "string",
                     "example": "Fuel delivery error"
->>>>>>> 1a272919
                 }
             }
         },
@@ -3209,14 +3202,11 @@
         "internal_controllers.GetUserDeviceErrorCodeQueriesResponseItem": {
             "type": "object",
             "properties": {
-<<<<<<< HEAD
-=======
                 "clearedAt": {
                     "description": "ClearedAt is the time at which the user cleared the codes from this query.\nMay be null.",
                     "type": "string",
                     "example": "2023-05-23T12:57:05Z"
                 },
->>>>>>> 1a272919
                 "errorCodes": {
                     "type": "array",
                     "items": {
@@ -3470,12 +3460,9 @@
         "internal_controllers.QueryDeviceErrorCodesResponse": {
             "type": "object",
             "properties": {
-<<<<<<< HEAD
-=======
                 "clearedAt": {
                     "type": "string"
                 },
->>>>>>> 1a272919
                 "errorCodes": {
                     "type": "array",
                     "items": {
