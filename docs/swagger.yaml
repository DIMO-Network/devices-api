--- conflicted
+++ resolved
@@ -1167,7 +1167,6 @@
       - user-devices
   /user/devices/{userDeviceID}/error-codes:
     get:
-      description: Deprecated. Use `/user/vehicle/{tokenID}/error-codes` instead
       parameters:
       - description: user device id
         in: path
@@ -1189,7 +1188,6 @@
       tags:
       - error-codes
     post:
-      description: Deprecated. Use `/user/vehicle/{tokenID}/error-codes` instead
       parameters:
       - description: user device id
         in: path
@@ -1219,7 +1217,6 @@
       - error-codes
   /user/devices/{userDeviceID}/error-codes/clear:
     post:
-      description: Deprecated. Use `/user/vehicle/{tokenID}/error-codes/clear` instead
       responses:
         "200":
           description: OK
@@ -1685,120 +1682,6 @@
           description: OK
           schema:
             $ref: '#/definitions/internal_controllers_user_sd.Message'
-<<<<<<< HEAD
-  /user/vehicle/{tokenID}/commands/burn:
-    get:
-      description: Returns the data the user must sign in order to burn the device.
-      parameters:
-      - description: token id
-        in: path
-        name: tokenID
-        required: true
-        type: integer
-      responses:
-        "200":
-          description: OK
-          schema:
-            $ref: '#/definitions/apitypes.TypedData'
-      security:
-      - BearerAuth: []
-    post:
-      description: Sends a burn device request to the blockchain
-      parameters:
-      - description: token id
-        in: path
-        name: tokenID
-        required: true
-        type: integer
-      - description: Signature
-        in: body
-        name: burnRequest
-        required: true
-        schema:
-          $ref: '#/definitions/internal_controllers.BurnRequest'
-      responses:
-        "200":
-          description: OK
-      security:
-      - BearerAuth: []
-  /user/vehicle/{tokenID}/error-codes:
-    get:
-      parameters:
-      - description: vehicle token id
-        in: path
-        name: tokenID
-        required: true
-        type: integer
-      responses:
-        "200":
-          description: OK
-          schema:
-            $ref: '#/definitions/internal_controllers.GetUserDeviceErrorCodeQueriesResponse'
-        "404":
-          description: Vehicle not found
-          schema:
-            $ref: '#/definitions/github_com_DIMO-Network_devices-api_internal_controllers_helpers.ErrorRes'
-      security:
-      - BearerAuth: []
-      summary: List all error code queries made for this vehicle.
-      tags:
-      - error-codes
-    post:
-      parameters:
-      - description: vehicle token id
-        in: path
-        name: tokenID
-        required: true
-        type: integer
-      - description: error codes
-        in: body
-        name: queryDeviceErrorCodes
-        required: true
-        schema:
-          $ref: '#/definitions/internal_controllers.QueryDeviceErrorCodesReq'
-      responses:
-        "200":
-          description: OK
-          schema:
-            $ref: '#/definitions/internal_controllers.QueryDeviceErrorCodesResponse'
-        "404":
-          description: Vehicle not found
-          schema:
-            $ref: '#/definitions/github_com_DIMO-Network_devices-api_internal_controllers_helpers.ErrorRes'
-      security:
-      - BearerAuth: []
-      summary: Obtain, store, and return descriptions for a list of error codes from
-        this vehicle.
-      tags:
-      - error-codes
-  /user/vehicle/{tokenID}/error-codes/clear:
-    post:
-      parameters:
-      - description: vehicle token id
-        in: path
-        name: tokenID
-        required: true
-        type: integer
-      responses:
-        "200":
-          description: OK
-          schema:
-            $ref: '#/definitions/internal_controllers.QueryDeviceErrorCodesResponse'
-        "404":
-          description: Vehicle not found
-          schema:
-            $ref: '#/definitions/github_com_DIMO-Network_devices-api_internal_controllers_helpers.ErrorRes'
-        "429":
-          description: Last query already cleared
-          schema:
-            $ref: '#/definitions/github_com_DIMO-Network_devices-api_internal_controllers_helpers.ErrorRes'
-      security:
-      - BearerAuth: []
-      summary: Mark the most recent set of error codes as having been cleared.
-      tags:
-      - error-codes
-=======
->>>>>>> 8e5e36e5
   /vehicle/{tokenID}/commands/doors/lock:
     post:
       description: Lock the device's doors.
