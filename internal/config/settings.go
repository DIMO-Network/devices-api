--- conflicted
+++ resolved
@@ -81,16 +81,10 @@
 	NATSAckTimeout                    string      `yaml:"NATS_ACK_TIMEOUT"`
 	NATSDurableConsumer               string      `yaml:"NATS_DURABLE_CONSUMER"`
 	DIMOContractAPIURL                string      `yaml:"DIMO_CONTRACT_APIURL"`
-<<<<<<< HEAD
-	DIMOKeyD                          string      `yaml:"DIMO_KEY_D"`
-	NFTAddress                        string      `yaml:"NFT_ADDRESS"`
-	ChainID                           int64       `yaml:"CHAIN_ID"`
-=======
 
 	// IssuerPrivateKey is a base64-encoded secp256k1 private key, used to sign
 	// VIN verifiable credentials.
 	IssuerPrivateKey string `yaml:"ISSUER_PRIVATE_KEY"`
->>>>>>> 77401253
 }
 
 func (s *Settings) IsProduction() bool {
