package config

import (
	"github.com/DIMO-Network/clickhouse-infra/pkg/connect/config"
	"github.com/DIMO-Network/shared/db"
)

// Settings contains the application config
type Settings struct {
	Environment          string      `yaml:"ENVIRONMENT"`
	Port                 string      `yaml:"PORT"`
	GRPCPort             string      `yaml:"GRPC_PORT"`
	UsersAPIGRPCAddr     string      `yaml:"USERS_API_GRPC_ADDR"`
	LogLevel             string      `yaml:"LOG_LEVEL"`
	DB                   db.Settings `yaml:"DB"`
	ServiceName          string      `yaml:"SERVICE_NAME"`
	JwtKeySetURL         string      `yaml:"JWT_KEY_SET_URL"`
	DeploymentBaseURL    string      `yaml:"DEPLOYMENT_BASE_URL"`
	SmartcarClientID     string      `yaml:"SMARTCAR_CLIENT_ID"`
	SmartcarClientSecret string      `yaml:"SMARTCAR_CLIENT_SECRET"`
	RedisURL             string      `yaml:"REDIS_URL"`
	RedisPassword        string      `yaml:"REDIS_PASSWORD"`
	RedisTLS             bool        `yaml:"REDIS_TLS"`
	IngestSmartcarURL    string      `yaml:"INGEST_SMARTCAR_URL"`
	IngestSmartcarTopic  string      `yaml:"INGEST_SMARTCAR_TOPIC"`
	KafkaBrokers         string      `yaml:"KAFKA_BROKERS"`
	// DeviceStatusTopic                 string      `yaml:"DEVICE_STATUS_TOPIC"`
	PrivacyFenceTopic                 string `yaml:"PRIVACY_FENCE_TOPIC"`
	PrivacyFenceTopicV2               string `yaml:"PRIVACY_FENCE_TOPIC_V2"`
	TaskRunNowTopic                   string `yaml:"TASK_RUN_NOW_TOPIC"`
	TaskStopTopic                     string `yaml:"TASK_STOP_TOPIC"`
	TaskCredentialTopic               string `yaml:"TASK_CREDENTIAL_TOPIC"`
	TaskStatusTopic                   string `yaml:"TASK_STATUS_TOPIC"`
	EventsTopic                       string `yaml:"EVENTS_TOPIC"`
	AWSRegion                         string `yaml:"AWS_REGION"`
	KMSKeyID                          string `yaml:"KMS_KEY_ID"`
	AutoPiAPIToken                    string `yaml:"AUTO_PI_API_TOKEN"`
	AutoPiAPIURL                      string `yaml:"AUTO_PI_API_URL"`
	AWSDocumentsBucketName            string `yaml:"AWS_DOCUMENTS_BUCKET_NAME"`
	NFTS3Bucket                       string `yaml:"NFT_S3_BUCKET"`
	DocumentsAWSAccessKeyID           string `yaml:"DOCUMENTS_AWS_ACCESS_KEY_ID"`
	DocumentsAWSSecretsAccessKey      string `yaml:"DOCUMENTS_AWS_SECRET_ACCESS_KEY"`
	DocumentsAWSEndpoint              string `yaml:"DOCUMENTS_AWS_ENDPOINT"`
	NFTAWSAccessKeyID                 string `yaml:"NFT_AWS_ACCESS_KEY_ID"`
	NFTAWSSecretsAccessKey            string `yaml:"NFT_AWS_SECRET_ACCESS_KEY"`
	DefinitionsGRPCAddr               string `yaml:"DEFINITIONS_GRPC_ADDR"`
	DeviceDataGRPCAddr                string `yaml:"DEVICE_DATA_GRPC_ADDR"`
	DeviceDefinitionTopic             string `yaml:"DEVICE_DEFINITION_TOPIC"`
	DeviceDefinitionMetadataTopic     string `yaml:"DEVICE_DEFINITION_METADATA_TOPIC"`
	ElasticDeviceStatusIndex          string `yaml:"ELASTIC_DEVICE_STATUS_INDEX"`
	ElasticSearchEnrichStatusHost     string `yaml:"ELASTIC_SEARCH_ENRICH_STATUS_HOST"`
	ElasticSearchEnrichStatusUsername string `yaml:"ELASTIC_SEARCH_ENRICH_STATUS_USERNAME"`
	ElasticSearchEnrichStatusPassword string `yaml:"ELASTIC_SEARCH_ENRICH_STATUS_PASSWORD"`
	DIMORegistryAddr                  string `yaml:"DIMO_REGISTRY_ADDR"`
	DIMORegistryChainID               int64  `yaml:"DIMO_REGISTRY_CHAIN_ID"`
	MonitoringServerPort              string `yaml:"MONITORING_SERVER_PORT"`
	TokenExchangeJWTKeySetURL         string `yaml:"TOKEN_EXCHANGE_JWK_KEY_SET_URL"`
	GoogleMapsAPIKey                  string `yaml:"GOOGLE_MAPS_API_KEY"`
	VehicleNFTAddress                 string `yaml:"VEHICLE_NFT_ADDRESS"`
	SyntheticDeviceNFTAddress         string `yaml:"SYNTHETIC_DEVICE_NFT_ADDRESS"`
	ContractsEventTopic               string `yaml:"CONTRACT_EVENT_TOPIC"`
	AutoPiNFTImage                    string `yaml:"AUTOPI_NFT_IMAGE"`
	MacaronNFTImage                   string `yaml:"MACARON_NFT_IMAGE"`
	OpenAISecretKey                   string `yaml:"OPENAI_SECRET_KEY"`
	ChatGPTURL                        string `yaml:"CHATGPT_URL"`
	AftermarketDeviceContractAddress  string `yaml:"AFTERMARKET_DEVICE_CONTRACT_ADDRESS"`
	NATSURL                           string `yaml:"NATS_URL"`
	NATSStreamName                    string `yaml:"NATS_STREAM_NAME"`
	NATSValuationSubject              string `yaml:"NATS_VALUATION_SUBJECT"`
	NATSOfferSubject                  string `yaml:"NATS_OFFER_SUBJECT"`
	NATSAckTimeout                    string `yaml:"NATS_ACK_TIMEOUT"`
	NATSDurableConsumer               string `yaml:"NATS_DURABLE_CONSUMER"`
	ValuationsAPIGRPCAddr             string `yaml:"VALUATIONS_GRPC_ADDR"`

	DIMOContractAPIURL string `yaml:"DIMO_CONTRACT_APIURL"`

	MetaTransactionProcessorGRPCAddr string `yaml:"META_TRANSACTION_PROCESSOR_GRPC_ADDR"`

	// IssuerPrivateKey is a base64-encoded secp256k1 private key, used to sign
	// VIN verifiable credentials.
	IssuerPrivateKey string `yaml:"ISSUER_PRIVATE_KEY"`

	SyntheticWalletGRPCAddr string `yaml:"SYNTHETIC_WALLET_GRPC_ADDR"`
	DeviceFingerprintTopic  string `yaml:"DEVICE_FINGERPRINT_TOPIC"`

	DeviceFingerprintConsumerGroup    string `yaml:"DEVICE_FINGERPRINT_CONSUMER_GROUP"`
	SyntheticFingerprintTopic         string `yaml:"SYNTHETIC_FINGERPRINT_TOPIC"`
	SyntheticFingerprintConsumerGroup string `yaml:"SYNTHETIC_FINGERPRINT_CONSUMER_GROUP"`
	TeslaClientID                     string `yaml:"TESLA_CLIENT_ID"`
	TeslaClientSecret                 string `yaml:"TESLA_CLIENT_SECRET"`
	TeslaTokenURL                     string `yaml:"TESLA_TOKEN_URL"`
	TeslaFleetURL                     string `yaml:"TESLA_FLEET_URL"`
	TeslaTelemetryHostName            string `yaml:"TESLA_TELEMETRY_HOST_NAME"`
	TeslaTelemetryPort                int    `yaml:"TESLA_TELEMETRY_PORT"`
	TeslaTelemetryCACertificate       string `yaml:"TESLA_TELEMETRY_CA_CERTIFICATE"`

	IPFSURL string `yaml:"IPFS_URL"`

	SDInfoTopic string `yaml:"SD_INFO_TOPIC"`
	MainRPCURL  string `yaml:"MAIN_RPC_URL"`

	VehicleDecodingGRPCAddr string `yaml:"VEHICLE_DECODING_GRPC_ADDR"`

	Clickhouse config.Settings `yaml:",inline"`

	DeviceDefinitionsGetByKSUIDEndpoint string `yaml:"DEVICE_DEFINITIONS_GET_BY_KSUID_ENDPOINT"`

	TeslaRequiredScopes string `json:"TESLA_REQUIRED_SCOPES"`

<<<<<<< HEAD
	AccountsAPIGRPCAddr string `json:"ACCOUNTS_API_GRPC_ADDR"`
	CustomerIOAPIKey    string `yaml:"CUSTOMER_IO_API_KEY"`
=======
	// Temporary until compass can have its own vin to tokens mapping
	CompassPreSharedKey string `yaml:"COMPASS_PRE_SHARED_KEY"`
>>>>>>> 863cc88a
}

func (s *Settings) IsProduction() bool {
	return s.Environment == "prod" // this string is set in the helm chart values-prod.yaml
}<|MERGE_RESOLUTION|>--- conflicted
+++ resolved
@@ -107,13 +107,11 @@
 
 	TeslaRequiredScopes string `json:"TESLA_REQUIRED_SCOPES"`
 
-<<<<<<< HEAD
 	AccountsAPIGRPCAddr string `json:"ACCOUNTS_API_GRPC_ADDR"`
 	CustomerIOAPIKey    string `yaml:"CUSTOMER_IO_API_KEY"`
-=======
+
 	// Temporary until compass can have its own vin to tokens mapping
 	CompassPreSharedKey string `yaml:"COMPASS_PRE_SHARED_KEY"`
->>>>>>> 863cc88a
 }
 
 func (s *Settings) IsProduction() bool {
