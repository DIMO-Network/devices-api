--- conflicted
+++ resolved
@@ -35,18 +35,10 @@
 type EventName string
 
 const (
-<<<<<<< HEAD
-	PrivilegeSet                 EventName = "PrivilegeSet"
-	AftermarketDeviceNodeMinted  EventName = "AftermarketDeviceNodeMinted"
-	Transfer                     EventName = "Transfer"
-	BeneficiarySet               EventName = "BeneficiarySet"
-	AftermarketDeviceTransferred EventName = "AftermarketDeviceTransferred"
-=======
 	PrivilegeSet                EventName = "PrivilegeSet"
 	AftermarketDeviceNodeMinted EventName = "AftermarketDeviceNodeMinted"
 	Transfer                    EventName = "Transfer"
 	BeneficiarySet              EventName = "BeneficiarySet"
->>>>>>> 958b1924
 )
 
 func (r EventName) String() string {
@@ -130,18 +122,10 @@
 			return c.setMintedAfterMarketDevice(&data)
 		}
 	case BeneficiarySet.String():
-<<<<<<< HEAD
-		c.log.Info().Str("event", data.EventName).Msg("Event received")
-		return c.beneficiarySet(&data)
-	case AftermarketDeviceTransferred.String():
-		c.log.Info().Str("event", data.EventName).Msg("Event received")
-		return c.clearBeneficiary(&data)
-=======
 		if data.Contract == c.registryAddr {
 			c.log.Info().Str("event", data.EventName).Msg("Event received")
 			return c.beneficiarySet(&data)
 		}
->>>>>>> 958b1924
 	default:
 		c.log.Debug().Str("event", data.EventName).Msg("Handler not provided for event.")
 	}
@@ -265,61 +249,19 @@
 
 func (c *ContractsEventsConsumer) beneficiarySet(e *ContractEventData) error {
 	var args contracts.RegistryBeneficiarySet
-<<<<<<< HEAD
-	err := json.Unmarshal(e.Arguments, &args)
-	if err != nil {
-=======
 	if err := json.Unmarshal(e.Arguments, &args); err != nil {
->>>>>>> 958b1924
 		return err
 	}
 
 	c.log.Info().Int64("nodeID", args.NodeId.Int64()).Msgf("Aftermarket beneficiary set: %s.", args.Beneficiary)
 
 	device, err := models.AutopiUnits(
-<<<<<<< HEAD
-		models.AutopiUnitWhere.AutopiUnitID.EQ(args.NodeId.String()),
-	).One(context.Background(), c.db.DBS().Reader)
-
-	cols := models.AutopiUnitColumns
-
-	device.Beneficiary = null.BytesFrom(args.Beneficiary[:])
-
-	err = device.Upsert(context.Background(), c.db.DBS().Writer, true, []string{cols.Beneficiary}, boil.Infer(), boil.Infer())
-	if err != nil {
-		c.log.Error().Err(err).Msg("Failed to set beneficiary.")
-		return err
-	}
-
-	return nil
-}
-
-func (c *ContractsEventsConsumer) clearBeneficiary(e *ContractEventData) error { // when transfer on aftermarket device comes in, we clear the beneficiary field
-	var args contracts.RegistryAftermarketDeviceTransferred
-	err := json.Unmarshal(e.Arguments, &args)
-=======
 		models.AutopiUnitWhere.TokenID.EQ(types.NewNullDecimal(new(decimal.Big).SetBigMantScale(big.NewInt(args.NodeId.Int64()), 0))),
 	).One(context.Background(), c.db.DBS().Reader)
->>>>>>> 958b1924
-	if err != nil {
-		return err
-	}
-
-<<<<<<< HEAD
-	c.log.Info().Int64("nodeID", args.AftermarketDeviceNode.Int64()).Msg("Aftermarket device transferred. Beneficiary cleared.")
-
-	device, err := models.AutopiUnits(
-		models.AutopiUnitWhere.AutopiUnitID.EQ(args.AftermarketDeviceNode.String()),
-	).One(context.Background(), c.db.DBS().Reader)
-
-	cols := models.AutopiUnitColumns
-
-	device.Beneficiary = null.Bytes{}
-
-	err = device.Upsert(context.Background(), c.db.DBS().Writer, true, []string{cols.Beneficiary}, boil.Infer(), boil.Infer())
-	if err != nil {
-		c.log.Error().Err(err).Msg("Failed to clear beneficiary.")
-=======
+	if err != nil {
+		return err
+	}
+
 	cols := models.AutopiUnitColumns
 
 	if IsZeroAddress(args.Beneficiary) {
@@ -330,7 +272,6 @@
 
 	if _, err = device.Update(context.Background(), c.db.DBS().Writer, boil.Whitelist(cols.Beneficiary, cols.UpdatedAt)); err != nil {
 		c.log.Error().Err(err).Msg("Failed to set beneficiary.")
->>>>>>> 958b1924
 		return err
 	}
 
