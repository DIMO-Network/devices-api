--- conflicted
+++ resolved
@@ -51,11 +51,7 @@
 	AccessToken   string    `json:"accessToken"`
 	Expiry        time.Time `json:"expiry"`
 	RefreshToken  string    `json:"refreshToken"`
-<<<<<<< HEAD
-	APIVersion    int       `json:"apiVersion"`
-=======
 	Version       int       `json:"version"`
->>>>>>> db9d8b18
 }
 
 type TeslaTask struct {
@@ -86,11 +82,7 @@
 	Data TeslaCredentialsV2 `json:"data"`
 }
 
-<<<<<<< HEAD
-func (t *teslaTaskService) StartPoll(vehicle *TeslaVehicle, udai *models.UserDeviceAPIIntegration, apiVersion int) error {
-=======
 func (t *teslaTaskService) StartPoll(vehicle *TeslaVehicle, udai *models.UserDeviceAPIIntegration, version int) error {
->>>>>>> db9d8b18
 	tt := TeslaTaskCloudEvent{
 		CloudEventHeaders: CloudEventHeaders{
 			ID:          ksuid.New().String(),
@@ -128,11 +120,7 @@
 			AccessToken:   udai.AccessToken.String,
 			Expiry:        udai.AccessExpiresAt.Time,
 			RefreshToken:  udai.RefreshToken.String,
-<<<<<<< HEAD
-			APIVersion:    apiVersion,
-=======
 			Version:       version,
->>>>>>> db9d8b18
 		},
 	}
 
