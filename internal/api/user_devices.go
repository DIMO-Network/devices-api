--- conflicted
+++ resolved
@@ -5,11 +5,8 @@
 	"database/sql"
 	"encoding/base64"
 	"errors"
-<<<<<<< HEAD
 	"math/big"
 
-=======
->>>>>>> 60997743
 	"fmt"
 	"strings"
 	"time"
