package controllers

import (
	"bytes"
	"context"
	"database/sql"
	_ "embed"
	"fmt"
	"io"
	"math/big"
	"strconv"
	"strings"
	"text/template"

	"github.com/DIMO-Network/devices-api/internal/services/registry"
	"github.com/DIMO-Network/devices-api/internal/utils"
	"github.com/DIMO-Network/shared"
	"github.com/segmentio/ksuid"

	"github.com/DIMO-Network/devices-api/internal/config"
	"github.com/DIMO-Network/devices-api/internal/constants"
	"github.com/DIMO-Network/devices-api/internal/controllers/helpers"
	"github.com/DIMO-Network/devices-api/internal/services"
	"github.com/DIMO-Network/devices-api/models"
	"github.com/DIMO-Network/go-mnemonic"
	pb "github.com/DIMO-Network/shared/api/users"
	"github.com/DIMO-Network/shared/db"
	pr "github.com/DIMO-Network/shared/middleware/privilegetoken"
	"github.com/aws/aws-sdk-go-v2/aws"
	"github.com/aws/aws-sdk-go-v2/service/s3"
	s3types "github.com/aws/aws-sdk-go-v2/service/s3/types"
	"github.com/ericlagergren/decimal"
	"github.com/ethereum/go-ethereum/common"
	"github.com/gofiber/fiber/v2"
	"github.com/pkg/errors"
	"github.com/rs/zerolog"
	"github.com/volatiletech/null/v8"
	"github.com/volatiletech/sqlboiler/v4/boil"
	"github.com/volatiletech/sqlboiler/v4/queries/qm"
	"github.com/volatiletech/sqlboiler/v4/types"
	"golang.org/x/exp/slices"
)

type NFTController struct {
	Settings         *config.Settings
	DBS              func() *db.ReaderWriter
	s3               *s3.Client
	log              *zerolog.Logger
	deviceDefSvc     services.DeviceDefinitionService
	integSvc         services.DeviceDefinitionIntegrationService
	smartcarTaskSvc  services.SmartcarTaskService
	teslaTaskService services.TeslaTaskService
	dcnService       registry.DCNService
	dcnTmpl          *template.Template
	deviceDataSvc    services.DeviceDataService
}

//go:embed dcn.svg
var dcnImageTemplate string

// NewNFTController constructor
func NewNFTController(settings *config.Settings, dbs func() *db.ReaderWriter, logger *zerolog.Logger, s3 *s3.Client,
	deviceDefSvc services.DeviceDefinitionService,
	smartcarTaskSvc services.SmartcarTaskService,
	teslaTaskService services.TeslaTaskService,
	integSvc services.DeviceDefinitionIntegrationService,
	dcnSVc registry.DCNService,
	deviceDataSvc services.DeviceDataService,
) NFTController {
	dcn, _ := template.New("dcn_image").Parse(dcnImageTemplate)

	return NFTController{
		Settings:         settings,
		DBS:              dbs,
		log:              logger,
		s3:               s3,
		deviceDefSvc:     deviceDefSvc,
		smartcarTaskSvc:  smartcarTaskSvc,
		teslaTaskService: teslaTaskService,
		integSvc:         integSvc,
		dcnService:       dcnSVc,
		dcnTmpl:          dcn,
		deviceDataSvc:    deviceDataSvc,
	}
}

const (
	NonLocationData int64 = 1
	Commands        int64 = 2
	CurrentLocation int64 = 3
	AllTimeLocation int64 = 4
	VinCredential   int64 = 5
)

// GetNFTMetadata godoc
// @Description retrieves NFT metadata for a given tokenID
// @Tags        nfts
// @Param       tokenId path int true "token id"
// @Produce     json
// @Success     200 {object} controllers.NFTMetadataResp
// @Failure     404
// @Router      /vehicle/{tokenId} [get]
func (nc *NFTController) GetNFTMetadata(c *fiber.Ctx) error {
	tis := c.Params("tokenID")
	ti, ok := new(big.Int).SetString(tis, 10)
	if !ok {
		return fiber.NewError(fiber.StatusBadRequest, fmt.Sprintf("Couldn't parse token id %q.", tis))
	}

	tid := types.NewNullDecimal(new(decimal.Big).SetBigMantScale(ti, 0))

	var maybeName null.String
	var deviceDefinitionID string

	nft, err := models.VehicleNFTS(
		models.VehicleNFTWhere.TokenID.EQ(tid),
		qm.Load(models.VehicleNFTRels.UserDevice),
	).One(c.Context(), nc.DBS().Reader)
	if err != nil {
		if errors.Is(err, sql.ErrNoRows) {
			// Indexers start looking immediately.
			helpers.SkipErrorLog(c)
			return fiber.NewError(fiber.StatusNotFound, "NFT not found.")
		}
		nc.log.Err(err).Msg("Database error retrieving NFT metadata.")
		return opaqueInternalError
	}

	if nft.R.UserDevice == nil {
		helpers.SkipErrorLog(c)
		return fiber.NewError(fiber.StatusNotFound, "NFT not found.")
	}

	maybeName = nft.R.UserDevice.Name
	deviceDefinitionID = nft.R.UserDevice.DeviceDefinitionID

	def, err := nc.deviceDefSvc.GetDeviceDefinitionByID(c.Context(), deviceDefinitionID)
	if err != nil {
		return shared.GrpcErrorToFiber(err, "failed to get device definition")
	}

	description := fmt.Sprintf("%s %s %d", def.Make.Name, def.Type.Model, def.Type.Year)

	var name string
	if maybeName.Valid {
		name = maybeName.String
	} else {
		name = description
	}

	return c.JSON(NFTMetadataResp{
		Name:        name,
		Description: description + ", a DIMO vehicle.",
		Image:       fmt.Sprintf("%s/v1/vehicle/%s/image", nc.Settings.DeploymentBaseURL, ti),
		Attributes: []NFTAttribute{
			{TraitType: "Make", Value: def.Make.Name},
			{TraitType: "Model", Value: def.Type.Model},
			{TraitType: "Year", Value: strconv.Itoa(int(def.Type.Year))},
		},
	})
}

// GetDcnNFTMetadata godoc
// @Description retrieves the DCN NFT metadata for a given token ID address
// @Tags        dcn
// @Param       tokenID path string true "DCN node id decimal representation"
// @Produce     json
// @Success     200 {object} controllers.NFTMetadataResp
// @Failure     404
// @Failure     400
// @Router      /dcn/{tokenID} [get]
func (nc *NFTController) GetDcnNFTMetadata(c *fiber.Ctx) error {
	ndStr := c.Params("tokenID")
	ndid, ok := new(big.Int).SetString(ndStr, 10)
	if !ok {
		return fiber.NewError(fiber.StatusBadRequest, fmt.Sprintf("Couldn't parse token id %q.", ndStr))
	}

	dcn, err := models.DCNS(models.DCNWhere.NFTNodeID.EQ(ndid.Bytes())).One(c.Context(), nc.DBS().Reader)
	if err != nil {
		if errors.Is(err, sql.ErrNoRows) {
			return fiber.NewError(fiber.StatusNotFound, "DCN not found with node address "+ndid.String())
		}
		return err
	}
	attrs := make([]NFTAttribute, 0)
	if dcn.NFTNodeBlockCreateTime.Valid {
		attrs = append(attrs, NFTAttribute{
			TraitType: "Creation Date", Value: strconv.FormatInt(dcn.NFTNodeBlockCreateTime.Time.Unix(), 10),
		})
	}
	if dcn.NFTNodeBlockCreateTime.Valid {
		attrs = append(attrs, NFTAttribute{
			TraitType: "Registration Date", Value: strconv.FormatInt(dcn.NFTNodeBlockCreateTime.Time.Unix(), 10),
		})
	}
	if dcn.Expiration.Valid {
		attrs = append(attrs, NFTAttribute{
			TraitType: "Expiration Date", Value: strconv.FormatInt(dcn.Expiration.Time.Unix(), 10),
		})
	}
	nameArray := strings.Split(dcn.Name.String, ".")
	nameLength := len(nameArray[0])

	attrs = append(attrs, NFTAttribute{
		TraitType: "Character Set", Value: "alphanumeric",
	})

	attrs = append(attrs, NFTAttribute{
		TraitType: "Length", Value: strconv.Itoa(nameLength),
	})

	attrs = append(attrs, NFTAttribute{
		TraitType: "Nodehash", Value: "0x" + common.Bytes2Hex(ndid.Bytes()),
	})

	return c.JSON(NFTMetadataResp{
		Name:        dcn.Name.String,
		Description: dcn.Name.String + ", a DCN name.",
		Image:       fmt.Sprintf("%s/v1/dcn/%s/image", nc.Settings.DeploymentBaseURL, ndStr),
		Attributes:  attrs,
	})
}

// GetDCNNFTImage godoc
// @Description retrieves the DCN NFT metadata for a given token address
// @Tags        dcn
// @Param       tokenID path string true "DCN node id decimal representation"
// @Produce     image/svg+xml
// @Success     200 {object} controllers.NFTMetadataResp
// @Failure     404
// @Failure     400
// @Router      /dcn/{tokenID}/image [get]
func (nc *NFTController) GetDCNNFTImage(c *fiber.Ctx) error {
	ndStr := c.Params("tokenID")
	ndid, ok := new(big.Int).SetString(ndStr, 10)
	if !ok {
		return fiber.NewError(fiber.StatusBadRequest, fmt.Sprintf("Couldn't parse token id %q.", ndStr))
	}

	dcn, err := models.DCNS(models.DCNWhere.NFTNodeID.EQ(ndid.Bytes())).One(c.Context(), nc.DBS().Reader)
	if err != nil {
		if errors.Is(err, sql.ErrNoRows) {
			return fiber.NewError(fiber.StatusNotFound, "DCN not found with node address "+ndid.String())
		}
		return err
	}

	c.Set("Content-Type", "image/svg+xml")

	var b bytes.Buffer
	if err = nc.dcnTmpl.Execute(&b, struct{ Name string }{dcn.Name.String}); err != nil {
		return err
	}

	return c.Send(b.Bytes())
}

// GetIntegrationNFTMetadata godoc
// @Description gets an integration using its tokenID
// @Tags        integrations
// @Produce     json
// @Success     200 {array} controllers.NFTMetadataResp
// @Router      /integration/:tokenID [get]
func (nc *NFTController) GetIntegrationNFTMetadata(c *fiber.Ctx) error {
	tokenID := c.Params("tokenID")

	uTokenID, err := strconv.ParseUint(tokenID, 10, 64)
	if err != nil {
		return fiber.NewError(fiber.StatusBadRequest, "invalid tokenID provided")
	}

	integration, err := nc.deviceDefSvc.GetIntegrationByTokenID(c.Context(), uTokenID)
	if err != nil {
		return shared.GrpcErrorToFiber(err, "failed to get integration")
	}

	return c.JSON(NFTMetadataResp{
		Name:        integration.Vendor,
		Description: fmt.Sprintf("%s, a DIMO integration", integration.Vendor),
		Attributes:  []NFTAttribute{},
	})
}

type NFTMetadataResp struct {
	Name        string         `json:"name,omitempty"`
	Description string         `json:"description,omitempty"`
	Image       string         `json:"image,omitempty"`
	Attributes  []NFTAttribute `json:"attributes"`
}

type NFTAttribute struct {
	TraitType string `json:"trait_type"`
	Value     string `json:"value"`
}

// GetNFTImage godoc
// @Description Returns the image for the given vehicle NFT.
// @Tags        nfts
// @Param       tokenId     path  int  true  "token id"
// @Param       transparent query bool false "whether to remove the image background"
// @Produce     png
// @Success     200
// @Failure     404
// @Router      /vehicle/{tokenId}/image [get]
func (nc *NFTController) GetNFTImage(c *fiber.Ctx) error {
	tis := c.Params("tokenID")
	ti, ok := new(big.Int).SetString(tis, 10)
	if !ok {
		return fiber.NewError(fiber.StatusBadRequest, fmt.Sprintf("Couldn't parse token id %q.", tis))
	}

	var transparent bool
	if c.Query("transparent") == "true" {
		transparent = true
	}

	tid := types.NewNullDecimal(new(decimal.Big).SetBigMantScale(ti, 0))

	var imageName string
	// todo: NFT not found errors here were getting hit a lot in prod - should we have a prometheus metric or we don't care?
	nft, err := models.VehicleNFTS(
		models.VehicleNFTWhere.TokenID.EQ(tid),
		qm.Load(models.VehicleNFTRels.UserDevice),
	).One(c.Context(), nc.DBS().Reader)
	if err != nil {
		if errors.Is(err, sql.ErrNoRows) {
			helpers.SkipErrorLog(c)
			return fiber.NewError(fiber.StatusNotFound, "NFT not found.")
		}
		nc.log.Err(err).Msg("Database error retrieving NFT metadata.")
		return opaqueInternalError
	}

	if nft.R.UserDevice == nil {
		helpers.SkipErrorLog(c)
		return fiber.NewError(fiber.StatusNotFound, "NFT not found.")
	}

	imageName = nft.MintRequestID
	suffix := ".png"

	if transparent {
		suffix = "_transparent.png"
	}

	s3o, err := nc.s3.GetObject(c.Context(), &s3.GetObjectInput{
		Bucket: aws.String(nc.Settings.NFTS3Bucket),
		Key:    aws.String(imageName + suffix),
	})
	if err != nil {
		if transparent {
			var nsk *s3types.NoSuchKey
			if errors.As(err, &nsk) {
				// todo: this error was getting hit a lot in production
				helpers.SkipErrorLog(c)
				return fiber.NewError(fiber.StatusNotFound, "Transparent version not set.")
			}
		}
		nc.log.Err(err).Msg("Failure communicating with S3.")
		return opaqueInternalError
	}
	defer s3o.Body.Close()

	b, err := io.ReadAll(s3o.Body)
	if err != nil {
		return err
	}

	c.Set("Content-Type", "image/png")
	return c.Send(b)
}

// GetAftermarketDeviceNFTMetadataByAddress godoc
// @Description Retrieves NFT metadata for a given aftermarket device, using the device's
// @Description Ethereum address.
// @Tags        nfts
// @Param       address path string true "Ethereum address for the device."
// @Produce     json
// @Success     200 {object} controllers.NFTMetadataResp
// @Failure     404
// @Router      /aftermarket/device/by-address/{address} [get]
func (nc *NFTController) GetAftermarketDeviceNFTMetadataByAddress(c *fiber.Ctx) error {
	maybeAddr := c.Params("address")

	if !common.IsHexAddress(maybeAddr) {
		return fiber.NewError(fiber.StatusBadRequest, "Couldn't parse device address.")
	}

	addr := common.HexToAddress(maybeAddr)

	ad, err := models.AftermarketDevices(
		models.AftermarketDeviceWhere.EthereumAddress.EQ(addr.Bytes()),
	).One(c.Context(), nc.DBS().Reader)
	if err != nil {
		if errors.Is(err, sql.ErrNoRows) {
			return fiber.NewError(fiber.StatusNotFound, "No device with that address.")
		}
		return err
	}

	var name string
	if three, err := mnemonic.EntropyToMnemonicThreeWords(ad.EthereumAddress); err == nil {
		name = strings.Join(three, " ")
	}

	return c.JSON(NFTMetadataResp{
		Name:        name,
		Description: name + ", a DIMO hardware device.",
		Image:       fmt.Sprintf("%s/v1/aftermarket/device/%s/image", nc.Settings.DeploymentBaseURL, ad.TokenID),
		Attributes: []NFTAttribute{
			{TraitType: "Ethereum Address", Value: common.BytesToAddress(ad.EthereumAddress).String()},
			{TraitType: "Serial Number", Value: ad.Serial},
		},
	})
}

// GetSyntheticDeviceNFTMetadata godoc
// @Description Retrieves NFT metadata for a given synthetic device.
// @Tags        nfts
// @Param       tokenId path int true "token id"
// @Produce     json
// @Success     200 {object} controllers.NFTMetadataResp
// @Failure     404
// @Router      /synthetic/device/{tokenId} [get]
func (nc *NFTController) GetSyntheticDeviceNFTMetadata(c *fiber.Ctx) error {
	tidStr := c.Params("tokenID")

	tid, ok := new(big.Int).SetString(tidStr, 10)
	if !ok {
		return fiber.NewError(fiber.StatusBadRequest, "Couldn't parse token id.")
	}

	sd, err := models.SyntheticDevices(
		models.SyntheticDeviceWhere.TokenID.EQ(types.NullDecimal(utils.BigToDecimal(tid))),
	).One(c.Context(), nc.DBS().Reader)
	if err != nil {
		if errors.Is(err, sql.ErrNoRows) {
			// Indexers start looking immediately.
			helpers.SkipErrorLog(c)
			return fiber.NewError(fiber.StatusNotFound, "No synthetic device with that id.")
		}
		return err
	}

	var name string
	if three, err := mnemonic.EntropyToMnemonicThreeWords(sd.WalletAddress); err == nil {
		name = strings.Join(three, " ")
	}

	return c.JSON(NFTMetadataResp{
		Name:        name,
		Description: name + ", a DIMO synthetic device.",
		Attributes: []NFTAttribute{
			{TraitType: "Ethereum Address", Value: common.BytesToAddress(sd.WalletAddress).String()},
		},
	})
}

// GetAftermarketDeviceNFTMetadata godoc
// @Description Retrieves NFT metadata for a given aftermarket device.
// @Tags        nfts
// @Param       tokenId path int true "token id"
// @Produce     json
// @Success     200 {object} controllers.NFTMetadataResp
// @Failure     404
// @Router      /aftermarket/device/{tokenId} [get]
func (nc *NFTController) GetAftermarketDeviceNFTMetadata(c *fiber.Ctx) error {
	tidStr := c.Params("tokenID")

	tid, ok := new(big.Int).SetString(tidStr, 10)
	if !ok {
		return fiber.NewError(fiber.StatusBadRequest, "Couldn't parse token id.")
	}

	unit, err := models.AftermarketDevices(
		models.AftermarketDeviceWhere.TokenID.EQ(utils.BigToDecimal(tid)),
	).One(c.Context(), nc.DBS().Reader)
	if err != nil {
		if errors.Is(err, sql.ErrNoRows) {
			return fiber.NewError(fiber.StatusNotFound, "No device with that id.")
		}
		return err
	}
	var name string
	if three, err := mnemonic.EntropyToMnemonicThreeWords(unit.EthereumAddress); err == nil {
		name = strings.Join(three, " ")
	}

	return c.JSON(NFTMetadataResp{
		Name:        name,
		Description: name + ", a DIMO hardware device.",
		Image:       fmt.Sprintf("%s/v1/aftermarket/device/%s/image", nc.Settings.DeploymentBaseURL, tid),
		Attributes: []NFTAttribute{
			{TraitType: "Ethereum Address", Value: common.BytesToAddress(unit.EthereumAddress).String()},
			{TraitType: "Serial Number", Value: unit.Serial},
		},
	})
}

// GetAftermarketDeviceNFTImage godoc
// @Description Returns the image for the given aftermarket device NFT.
// @Tags        nfts
// @Param       tokenId     path  int  true  "token id"
// @Produce     png
// @Success     200
// @Failure     404
// @Router      /aftermarket/device/{tokenId}/image [get]
func (nc *NFTController) GetAftermarketDeviceNFTImage(c *fiber.Ctx) error {
	tis := c.Params("tokenID")
	ti, ok := new(big.Int).SetString(tis, 10)
	if !ok {
		return fiber.NewError(fiber.StatusBadRequest, fmt.Sprintf("Couldn't parse token id %q.", tis))
	}

	ad, err := models.AftermarketDevices(
		models.AftermarketDeviceWhere.TokenID.EQ(utils.BigToDecimal(ti)),
	).One(c.Context(), nc.DBS().Reader)
	if err != nil {
		if err == sql.ErrNoRows {
			return fiber.NewError(fiber.StatusNotFound, "No device with id.")
		}
		return err
	}

	dm, err := nc.deviceDefSvc.GetMakeByTokenID(c.Context(), ad.DeviceManufacturerTokenID.Int(nil))
	if err != nil {
		return err
	}

	var key string

	switch dm.Name {
	case constants.AutoPiVendor:
		key = nc.Settings.AutoPiNFTImage
	case "Hashdog":
		key = nc.Settings.MacaronNFTImage
	default:
		return fiber.NewError(fiber.StatusInternalServerError, fmt.Sprintf("No NFT image for manufacturer %s.", dm.Name))
	}

	s3o, err := nc.s3.GetObject(c.Context(), &s3.GetObjectInput{
		Bucket: aws.String(nc.Settings.NFTS3Bucket),
		Key:    aws.String(key),
	})
	if err != nil {
		nc.log.Err(err).Msg("Failure communicating with S3.")
		return opaqueInternalError
	}
	defer s3o.Body.Close()

	b, err := io.ReadAll(s3o.Body)
	if err != nil {
		return err
	}

	c.Set("Content-Type", "image/png")
	return c.Send(b)
}

// GetManufacturerNFTMetadata godoc
// @Description Retrieves NFT metadata for a given manufacturer.
// @Tags        nfts
// @Param       tokenId path int true "token id"
// @Produce     json
// @Success     200 {object} controllers.NFTMetadataResp
// @Failure     404
// @Router      /manufacturer/{tokenId} [get]
func (nc *NFTController) GetManufacturerNFTMetadata(c *fiber.Ctx) error {
	tidStr := c.Params("tokenID")

	tid, ok := new(big.Int).SetString(tidStr, 10)
	if !ok {
		return fiber.NewError(fiber.StatusBadRequest, "Couldn't parse token id.")
	}

	dm, err := nc.deviceDefSvc.GetMakeByTokenID(c.Context(), tid)
	if err != nil {
		return shared.GrpcErrorToFiber(err, "Couldn't retrieve manufacturer")
	}

	return c.JSON(NFTMetadataResp{
		Name:       dm.Name,
		Attributes: []NFTAttribute{},
	})
}

// GetVehicleStatus godoc
// @Description Returns the latest status update for the vehicle with a given token id.
// @Tags        permission
// @Param       tokenId path int true "token id"
// @Produce     json
// @Success     200 {object} controllers.DeviceSnapshot
// @Failure     404
// @Router      /vehicle/{tokenId}/status [get]
func (nc *NFTController) GetVehicleStatus(c *fiber.Ctx) error {
	tis := c.Params("tokenID")
	claims := c.Locals("tokenClaims").(pr.CustomClaims)

	privileges := claims.PrivilegeIDs

	ti, ok := new(big.Int).SetString(tis, 10)
	if !ok {
		return fiber.NewError(fiber.StatusBadRequest, fmt.Sprintf("Couldn't parse token id %q.", tis))
	}

	tid := types.NewNullDecimal(new(decimal.Big).SetBigMantScale(ti, 0))
	nft, err := models.VehicleNFTS(
		models.VehicleNFTWhere.TokenID.EQ(tid),
		qm.Load(models.VehicleNFTRels.UserDevice),
	).One(c.Context(), nc.DBS().Reader)

	if err != nil {
		if errors.Is(err, sql.ErrNoRows) {
			return fiber.NewError(fiber.StatusNotFound, "NFT not found.")
		}
		nc.log.Err(err).Msg("Database error retrieving NFT metadata.")
		return opaqueInternalError
	}

	if nft.R.UserDevice == nil {
		return fiber.NewError(fiber.StatusNotFound, "NFT not found.")
	}

	udd, err := nc.deviceDataSvc.GetDeviceData(c.Context(),
		nft.R.UserDevice.ID,
		nft.R.UserDevice.DeviceDefinitionID,
		nft.R.UserDevice.DeviceStyleID.String,
		privileges,
	)
	if err != nil {
		err := shared.GrpcErrorToFiber(err, "failed to get user device data grpc")
		if err, ok := err.(*fiber.Error); ok && err.Code == 404 {
			helpers.SkipErrorLog(c)
		}
		return err
	}

	ds := grpcDeviceDataToSnapshot(udd)

	return c.JSON(ds)
}

// UnlockDoors godoc
// @Summary     Unlock the device's doors
// @Description Unlock the device's doors.
// @Tags        device,integration,command
// @Success 200 {object} controllers.CommandResponse
// @Produce     json
// @Param       tokenID  path string true "Token ID"
// @Router      /vehicle/{tokenID}/commands/doors/unlock [post]
func (nc *NFTController) UnlockDoors(c *fiber.Ctx) error {
	return nc.handleEnqueueCommand(c, "doors/unlock")
}

// LockDoors godoc
// @Summary     Lock the device's doors
// @Description Lock the device's doors.
// @Tags        device,integration,command
// @Success 200 {object} controllers.CommandResponse
// @Produce     json
// @Param       tokenID  path string true "Token ID"
// @Router      /vehicle/{tokenID}/commands/doors/lock [post]
func (nc *NFTController) LockDoors(c *fiber.Ctx) error {
	return nc.handleEnqueueCommand(c, "doors/lock")
}

// OpenTrunk godoc
// @Summary     Open the device's rear trunk
// @Description Open the device's front trunk. Currently, this only works for Teslas connected through Tesla.
// @Tags        device,integration,command
// @Success 200 {object} controllers.CommandResponse
// @Produce     json
// @Param       tokenID  path string true "Token ID"
// @Router      /vehicle/{tokenID}/commands/trunk/open [post]
func (nc *NFTController) OpenTrunk(c *fiber.Ctx) error {
	return nc.handleEnqueueCommand(c, "trunk/open")
}

// OpenFrunk godoc
// @Summary     Open the device's front trunk
// @Description Open the device's front trunk. Currently, this only works for Teslas connected through Tesla.
// @Tags        device,integration,command
// @Success 200 {object} controllers.CommandResponse
// @Produce     json
// @Param       tokenID  path string true "Token ID"
// @Router      /vehicle/{tokenID}/commands/frunk/open [post]
func (nc *NFTController) OpenFrunk(c *fiber.Ctx) error {
	return nc.handleEnqueueCommand(c, "frunk/open")
}

// handleEnqueueCommand enqueues the command specified by commandPath with the
// appropriate task service.
//
// Grabs token ID and privileges from Ctx.
func (nc *NFTController) handleEnqueueCommand(c *fiber.Ctx, commandPath string) error {
	tokenIDRaw := c.Params("tokenID")

	logger := nc.log.With().
		Str("feature", "commands").
		Str("tokenID", tokenIDRaw).
		Str("commandPath", commandPath).
		Logger()

	logger.Info().Msg("Received command request.")

	tokenID, ok := new(decimal.Big).SetString(tokenIDRaw)
	if !ok {
		return fiber.NewError(fiber.StatusBadRequest, fmt.Sprintf("Couldn't parse token id %q.", tokenID))
	}

	// Checking both that the nft exists and is linked to a device.
	nft, err := models.VehicleNFTS(
		models.VehicleNFTWhere.TokenID.EQ(types.NewNullDecimal(tokenID)),
	).One(c.Context(), nc.DBS().Reader)
	if err != nil {
		if err == sql.ErrNoRows {
			return fiber.NewError(fiber.StatusNotFound, "Vehicle NFT not found.")
		}
		logger.Err(err).Msg("Failed to search for device.")
		return opaqueInternalError
	}

	if !nft.UserDeviceID.Valid {
		return fiber.NewError(fiber.StatusConflict, "NFT not attached to a user device.")
	}

	apInt, err := nc.integSvc.GetAutoPiIntegration(c.Context())
	if err != nil {
		return fiber.NewError(fiber.StatusInternalServerError, "Couldn't reach definitions server.")
	}

	udai, err := models.UserDeviceAPIIntegrations(
		models.UserDeviceAPIIntegrationWhere.UserDeviceID.EQ(nft.UserDeviceID.String),
		models.UserDeviceAPIIntegrationWhere.Status.EQ(models.UserDeviceAPIIntegrationStatusActive),
		models.UserDeviceAPIIntegrationWhere.IntegrationID.NEQ(apInt.Id),
	).One(c.Context(), nc.DBS().Reader)
	if err != nil {
		if errors.Is(err, sql.ErrNoRows) {
			return fiber.NewError(fiber.StatusNotFound, "No command-capable integrations found for this vehicle.")
		}
		logger.Err(err).Msg("Failed to search for device integration record.")
		return opaqueInternalError
	}

	md := new(services.UserDeviceAPIIntegrationsMetadata)
	if err := udai.Metadata.Unmarshal(md); err != nil {
		logger.Err(err).Msg("Couldn't parse metadata JSON.")
		return opaqueInternalError
	}

	// TODO(elffjs): This map is ugly. Surely we interface our way out of this?
	commandMap := map[string]map[string]func(udai *models.UserDeviceAPIIntegration) (string, error){
		constants.SmartCarVendor: {
			"doors/unlock": nc.smartcarTaskSvc.UnlockDoors,
			"doors/lock":   nc.smartcarTaskSvc.LockDoors,
		},
		constants.TeslaVendor: {
			"doors/unlock": nc.teslaTaskService.UnlockDoors,
			"doors/lock":   nc.teslaTaskService.LockDoors,
			"trunk/open":   nc.teslaTaskService.OpenTrunk,
			"frunk/open":   nc.teslaTaskService.OpenFrunk,
		},
	}

	integration, err := nc.deviceDefSvc.GetIntegrationByID(c.Context(), udai.IntegrationID)
	if err != nil {
		return shared.GrpcErrorToFiber(err, "deviceDefSvc error getting integration id: "+udai.IntegrationID)
	}

	vendorCommandMap, ok := commandMap[integration.Vendor]
	if !ok {
		return fiber.NewError(fiber.StatusConflict, "Integration is not capable of this command.")
	}

	// This correctly handles md.Commands.Enabled being nil.
	if !slices.Contains(md.Commands.Enabled, commandPath) {
		return fiber.NewError(fiber.StatusConflict, "Integration is not capable of this command with this device.")
	}

	commandFunc, ok := vendorCommandMap[commandPath]
	if !ok {
		// Should never get here.
		logger.Error().Msg("Command was enabled for this device, but there is no function to execute it.")
		return fiber.NewError(fiber.StatusConflict, "Integration is not capable of this command.")
	}

	subTaskID, err := commandFunc(udai)
	if err != nil {
		logger.Err(err).Msg("Failed to start command task.")
		return opaqueInternalError
	}

	comRow := &models.DeviceCommandRequest{
		ID:            subTaskID,
		UserDeviceID:  nft.UserDeviceID.String,
		IntegrationID: udai.IntegrationID,
		Command:       commandPath,
		Status:        models.DeviceCommandRequestStatusPending,
	}

	if err := comRow.Insert(c.Context(), nc.DBS().Writer, boil.Infer()); err != nil {
		logger.Err(err).Msg("Couldn't insert device command request record.")
		return opaqueInternalError
	}

	logger.Info().Msg("Successfully enqueued command.")

	return c.JSON(CommandResponse{RequestID: subTaskID})
}

// GetVinCredential godoc
// @Description Returns the vin credential for the vehicle with a given token id.
// @Tags        permission
// @Param       tokenId path int true "token id"
// @Produce     json
// @Success     200 {object} map[string]any
// @Failure     404
// @Router      /vehicle/{tokenId}/vin-credential [get]
func (nc *NFTController) GetVinCredential(c *fiber.Ctx) error {
	tis := c.Params("tokenID")
	ti, ok := new(big.Int).SetString(tis, 10)
	if !ok {
		return fiber.NewError(fiber.StatusBadRequest, fmt.Sprintf("Couldn't parse token id %q.", tis))
	}

	tid := types.NewNullDecimal(new(decimal.Big).SetBigMantScale(ti, 0))
	nft, err := models.VehicleNFTS(
		models.VehicleNFTWhere.TokenID.EQ(tid),
		qm.Load(models.VehicleNFTRels.Claim),
	).One(c.Context(), nc.DBS().Reader)
	if err != nil {
		if errors.Is(err, sql.ErrNoRows) {
			return fiber.NewError(fiber.StatusNotFound, "NFT not found.")
		}
		nc.log.Err(err).Msg("Database error retrieving NFT metadata.")
		return opaqueInternalError
	}

	if nft.R.Claim == nil {
		return fiber.NewError(fiber.StatusNotFound, "Credential associated with NFT not found.")
	}

	c.Set(fiber.HeaderContentType, fiber.MIMEApplicationJSON)
	return c.Send(nft.R.Claim.Credential.JSON)
}

// GetBurnDevice godoc
// @Description Returns the data the user must sign in order to burn the device.
// @Param       tokenID path int true "token id"
// @Success     200          {object} apitypes.TypedData
// @Security    BearerAuth
// @Router     /user/vehicle/{tokenID}/commands/burn [get]
func (udc *UserDevicesController) GetBurnDevice(c *fiber.Ctx) error {
	tis := c.Params("tokenID")
	ti, ok := new(big.Int).SetString(tis, 10)
	if !ok {
		return fiber.NewError(fiber.StatusBadRequest, fmt.Sprintf("failed to parse token id %q", tis))
	}
	tid := types.NewNullDecimal(new(decimal.Big).SetBigMantScale(ti, 0))

	client := registry.Client{
		Producer:     udc.producer,
		RequestTopic: "topic.transaction.request.send",
		Contract: registry.Contract{
			ChainID: big.NewInt(udc.Settings.DIMORegistryChainID),
			Address: common.HexToAddress(udc.Settings.DIMORegistryAddr),
			Name:    "DIMO",
			Version: "1",
		},
	}

	tx, err := udc.DBS().Reader.BeginTx(c.Context(), nil)
	if err != nil {
		return err
	}
	defer tx.Rollback() //nolint

	vehicleNFT, err := models.VehicleNFTS(
		models.VehicleNFTWhere.TokenID.EQ(tid),
		qm.Load(qm.Rels(models.VehicleNFTRels.UserDevice)),
		qm.Load(qm.Rels(models.VehicleNFTRels.MintRequest)),
		qm.Load(qm.Rels(models.VehicleNFTRels.VehicleTokenAftermarketDevice)),
		qm.Load(qm.Rels(models.VehicleNFTRels.VehicleTokenSyntheticDevice)),
		qm.Load(qm.Rels(models.VehicleNFTRels.UserDevice, models.UserDeviceRels.UserDeviceAPIIntegrations)),
	).One(c.Context(), tx)
	if err != nil {
		if errors.Is(err, sql.ErrNoRows) {
			return fiber.NewError(fiber.StatusNotFound, "No command-capable integrations found for this vehicle.")
		}
		return opaqueInternalError
	}

	if vehicleNFT.R.UserDevice == nil {
		udc.log.Warn().Msg("no user device associated with NFT") // this should never happen
		return opaqueInternalError
	}

	bvs, _, err := udc.checkDeviceBurn(c.Context(), vehicleNFT, vehicleNFT.R.UserDevice.UserID)
	if err != nil {
		return fiber.NewError(fiber.StatusBadRequest, err.Error())
	}

	return c.JSON(client.GetPayload(&bvs))
}

// PostBurnDevice godoc
// @Description Sends a burn device request to the blockchain
// @Param       tokenID path int true "token id"
// @Param       burnRequest  body controllers.BurnRequest true "Signature and Token ID"
// @Success     200
// @Security    BearerAuth
// @Router      /user/vehicle/{tokenID}/commands/burn [post]
func (udc *UserDevicesController) PostBurnDevice(c *fiber.Ctx) error {
	tis := c.Params("tokenID")
	ti, ok := new(big.Int).SetString(tis, 10)
	if !ok {
		return fiber.NewError(fiber.StatusBadRequest, fmt.Sprintf("failed to parse token id %q", tis))
	}
	tid := types.NewNullDecimal(new(decimal.Big).SetBigMantScale(ti, 0))

	client := registry.Client{
		Producer:     udc.producer,
		RequestTopic: "topic.transaction.request.send",
		Contract: registry.Contract{
			ChainID: big.NewInt(udc.Settings.DIMORegistryChainID),
			Address: common.HexToAddress(udc.Settings.DIMORegistryAddr),
			Name:    "DIMO",
			Version: "1",
		},
	}

	tx, err := udc.DBS().Reader.BeginTx(c.Context(), nil)
	if err != nil {
		return err
	}
	defer tx.Rollback() //nolint

	vehicleNFT, err := models.VehicleNFTS(
		models.VehicleNFTWhere.TokenID.EQ(tid),
		qm.Load(qm.Rels(models.VehicleNFTRels.UserDevice)),
		qm.Load(qm.Rels(models.VehicleNFTRels.MintRequest)),
		qm.Load(qm.Rels(models.VehicleNFTRels.VehicleTokenAftermarketDevice)),
		qm.Load(qm.Rels(models.VehicleNFTRels.VehicleTokenSyntheticDevice)),
		qm.Load(qm.Rels(models.VehicleNFTRels.UserDevice, models.UserDeviceRels.UserDeviceAPIIntegrations)),
	).One(c.Context(), tx)
	if err != nil {
		if errors.Is(err, sql.ErrNoRows) {
			return fiber.NewError(fiber.StatusNotFound, "No command-capable integrations found for this vehicle.")
		}
		return opaqueInternalError
	}

	if vehicleNFT.R.UserDevice == nil {
		udc.log.Warn().Msg("no user device associated with NFT") // this should never happen
		return opaqueInternalError
	}

	bvs, user, err := udc.checkDeviceBurn(c.Context(), vehicleNFT, vehicleNFT.R.UserDevice.UserID)
	if err != nil {
		return fiber.NewError(fiber.StatusBadRequest, err.Error())
	}

	br := new(BurnRequest)
	if err := c.BodyParser(br); err != nil {
		return fiber.NewError(fiber.StatusBadRequest, err.Error())
	}

	udc.log.Info().
		Interface("httpRequestBody", br).
		Interface("client", client).
		Interface("burnVehicleSign", bvs).
		Interface("typedData", client.GetPayload(&bvs)).
		Msg("Got request.")

	hash, err := client.Hash(&bvs)
	if err != nil {
		return fmt.Errorf("could not hash bvs: %w", err)
	}

	sigBytes := common.FromHex(br.Signature)
	recAddr, err := helpers.Ecrecover(hash, sigBytes)
	if err != nil {
		return fmt.Errorf("could not recover signature: %w", err)
	}
	udc.log.Info().Msg("recovered address from signature")
	realAddr := common.HexToAddress(*user.EthereumAddress)
	if recAddr != realAddr {
		return fiber.NewError(fiber.StatusBadRequest, "signature incorrect")
	}

	requestID := ksuid.New().String()
<<<<<<< HEAD

=======
	udc.log.Info().Msgf("generating request: %s", requestID)
>>>>>>> 8293d941
	mtr := models.MetaTransactionRequest{
		ID:     requestID,
		Status: "Unsubmitted",
	}

	if err := mtr.Insert(c.Context(), tx, boil.Infer()); err != nil {
		return fmt.Errorf("failed to insert metatransaction request: %w", err)
	}

	vehicleNFT.BurnRequestID = null.StringFrom(requestID)
	if _, err := vehicleNFT.Update(c.Context(), tx, boil.Infer()); err != nil {
		return fmt.Errorf("failed to update vehicle nft: %w", err)
	}

	if err := tx.Commit(); err != nil {
		return fmt.Errorf("failed to commit transaction: %w", err)
	}

	udc.log.Info().Msgf("submitted metatransaction request %s", requestID)
	return client.BurnVehicleSign(requestID, bvs.TokenID, sigBytes)
}

func (udc *UserDevicesController) checkDeviceBurn(ctx context.Context, vehicleNFT *models.VehicleNFT, userID string) (registry.BurnVehicleSign, *pb.User, error) {
	var bvs registry.BurnVehicleSign
	if vehicleNFT.R.VehicleTokenAftermarketDevice != nil || vehicleNFT.R.VehicleTokenSyntheticDevice != nil {
		return bvs, nil, errors.New("vehicle must be unpaired to burn")
	}

	tknID, ok := vehicleNFT.TokenID.Int64()
	if !ok {
		return bvs, nil, errors.New("failed to parse vehicle token id")
	}

	user, err := udc.usersClient.GetUser(ctx, &pb.GetUserRequest{Id: userID})
	if err != nil {
		return bvs, nil, fmt.Errorf("failed to get user by id: %w", err)
	}

	if user.EthereumAddress == nil {
		return bvs, nil, fmt.Errorf("user does not have an Ethereum address on file: %w", err)
	}

	bvs = registry.BurnVehicleSign{
		TokenID: big.NewInt(tknID),
	}
	return bvs, user, nil
}

// BurnRequest contains the user's signature for the mint request as well as the
// NFT image.
type BurnRequest struct {
	TokenID *big.Int `json:"tokenId"`
	// Signature is the hex encoding of the EIP-712 signature result.
	Signature string `json:"signature" validate:"required"`
}<|MERGE_RESOLUTION|>--- conflicted
+++ resolved
@@ -990,11 +990,7 @@
 	}
 
 	requestID := ksuid.New().String()
-<<<<<<< HEAD
-
-=======
-	udc.log.Info().Msgf("generating request: %s", requestID)
->>>>>>> 8293d941
+
 	mtr := models.MetaTransactionRequest{
 		ID:     requestID,
 		Status: "Unsubmitted",
