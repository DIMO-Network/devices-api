--- conflicted
+++ resolved
@@ -237,21 +237,12 @@
 
 	c.Set("Content-Type", "image/svg+xml")
 
-<<<<<<< HEAD
-	err = nc.dcnTmpl.Execute(c, struct{ Name string }{dcn.Name.String})
-	if err != nil {
-		return err
-	}
-
-	return nil
-=======
 	var b bytes.Buffer
 	if err = nc.dcnTmpl.Execute(&b, struct{ Name string }{dcn.Name.String}); err != nil {
 		return err
 	}
 
 	return c.Send(b.Bytes())
->>>>>>> 57c93409
 }
 
 // GetIntegrationNFTMetadata godoc
