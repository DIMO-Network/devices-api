--- conflicted
+++ resolved
@@ -306,18 +306,6 @@
 		return helpers.GrpcErrorToFiber(err, "deviceDefSvc error getting definition id: "+ud.DeviceDefinitionID)
 	}
 
-<<<<<<< HEAD
-	oi := services.NewOpenAI(*udc.Settings)
-	chtResp, err := oi.QueryDeviceErrorCodes(dd.Type.Make, dd.Type.Model, dd.Type.Year, req.ErrorCodes)
-	if err != nil {
-		return fiber.NewError(fiber.StatusInternalServerError, err.Error())
-	}
-
-	q := &models.ErrorCodeQuery{ID: ksuid.New().String(), UserDeviceID: udi, ErrorCodes: req.ErrorCodes, QueryResponse: chtResp}
-	err = q.Insert(c.Context(), udc.DBS().Writer, boil.Infer())
-
-=======
-	req := &QueryDeviceErrorCodesReq{}
 	if err := c.BodyParser(req); err != nil {
 		return fiber.NewError(fiber.StatusBadRequest, err.Error())
 	}
@@ -334,7 +322,13 @@
 	}
 
 	chtResp, err := udc.openAI.GetErrorCodesDescription(dd.Type.Make, dd.Type.Model, dd.Type.Year, req.ErrorCodes)
->>>>>>> df93df2a
+	if err != nil {
+		return fiber.NewError(fiber.StatusInternalServerError, err.Error())
+	}
+
+	q := &models.ErrorCodeQuery{ID: ksuid.New().String(), UserDeviceID: udi, ErrorCodes: req.ErrorCodes, QueryResponse: chtResp}
+	err = q.Insert(c.Context(), udc.DBS().Writer, boil.Infer())
+
 	if err != nil {
 		// TODO - should we return an error for this or just log it
 		udc.log.Err(err).Msg("Could not save user query response")
