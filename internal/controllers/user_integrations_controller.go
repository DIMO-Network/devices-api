package controllers

import (
	"context"
	"database/sql"
	"encoding/json"
	"fmt"
	"math/big"
	"strconv"
	"strings"
	"time"

	"github.com/go-redis/redis/v8"
	smartcar "github.com/smartcar/go-sdk"

	ddgrpc "github.com/DIMO-Network/device-definitions-api/pkg/grpc"
	"github.com/DIMO-Network/devices-api/internal/constants"
	"github.com/DIMO-Network/devices-api/internal/controllers/helpers"
	"github.com/DIMO-Network/devices-api/internal/services"
	"github.com/DIMO-Network/devices-api/internal/services/registry"
	"github.com/DIMO-Network/devices-api/models"
	"github.com/DIMO-Network/shared"
	pb "github.com/DIMO-Network/shared/api/users"
	"github.com/ethereum/go-ethereum/common"
	"github.com/ethereum/go-ethereum/common/hexutil"
	signer "github.com/ethereum/go-ethereum/signer/core/apitypes"
	"github.com/gofiber/fiber/v2"
	"github.com/pkg/errors"
	"github.com/rs/zerolog"
	"github.com/segmentio/ksuid"
	"github.com/volatiletech/null/v8"
	"github.com/volatiletech/sqlboiler/v4/boil"
	"github.com/volatiletech/sqlboiler/v4/queries/qm"
	"golang.org/x/exp/slices"
	"golang.org/x/mod/semver"
)

// GetUserDeviceIntegration godoc
// @Description Receive status updates about a Smartcar integration
// @Tags        integrations
// @Success     200 {object} controllers.GetUserDeviceIntegrationResponse
// @Security    BearerAuth
// @Router      /user/devices/{userDeviceID}/integrations/{integrationID} [get]
func (udc *UserDevicesController) GetUserDeviceIntegration(c *fiber.Ctx) error {
	userDeviceID := c.Params("userDeviceID")
	integrationID := c.Params("integrationID")
	deviceExists, err := models.UserDevices(
		models.UserDeviceWhere.ID.EQ(userDeviceID),
	).Exists(c.Context(), udc.DBS().Reader)
	if err != nil {
		return err
	}
	if !deviceExists {
		return fiber.NewError(fiber.StatusNotFound, fmt.Sprintf("no user device with ID %s", userDeviceID))
	}

	apiIntegration, err := models.UserDeviceAPIIntegrations(
		models.UserDeviceAPIIntegrationWhere.UserDeviceID.EQ(userDeviceID),
		models.UserDeviceAPIIntegrationWhere.IntegrationID.EQ(integrationID),
		qm.Load(models.UserDeviceAPIIntegrationRels.UserDevice),
	).One(c.Context(), udc.DBS().Reader)
	if err != nil {
		if errors.Is(err, sql.ErrNoRows) {
			return fiber.NewError(fiber.StatusBadRequest, fmt.Sprintf("user device %s does not have integration %s", userDeviceID, integrationID))
		}
		return err
	}

	resp := GetUserDeviceIntegrationResponse{
		Status:     apiIntegration.Status,
		ExternalID: apiIntegration.ExternalID,
		CreatedAt:  apiIntegration.CreatedAt,
	}

	// Handle fetching virtual key status
	intd, err := udc.DeviceDefSvc.GetIntegrationByID(c.Context(), integrationID)
	if err != nil {
		return shared.GrpcErrorToFiber(err, "invalid integration id")
	}

	if intd.Vendor == constants.TeslaVendor {
		var meta services.UserDeviceAPIIntegrationsMetadata
		err = apiIntegration.Metadata.Unmarshal(&meta)
		if err != nil {
			return fiber.NewError(fiber.StatusInternalServerError, "error occurred decoding integration metadata")
		}

		apiVersion := 1

		if meta.TeslaAPIVersion != 0 {
			apiVersion = meta.TeslaAPIVersion
		}

		resp.Tesla = &TeslaIntegrationInfo{
			APIVersion: apiVersion,
		}

		if apiVersion == constants.TeslaAPIV2 {
			if meta.TeslaRegion == "" {
				return fiber.NewError(fiber.StatusFailedDependency, "missing tesla region")
			}

			if !apiIntegration.ExternalID.Valid || !apiIntegration.AccessToken.Valid || !apiIntegration.R.UserDevice.VinConfirmed || !apiIntegration.R.UserDevice.VinIdentifier.Valid {
				return fiber.NewError(fiber.StatusFailedDependency, "missing device or integration details")
			}

			isConnected, err := udc.getDeviceVirtualKeyStatus(c.Context(), meta.TeslaRegion, apiIntegration)
			if err != nil {
				return fiber.NewError(fiber.StatusFailedDependency, fmt.Sprintf("error checking verifying tesla connection status %s", err.Error()))
			}

			isSubscribed, err := udc.getTelemetrySubscriptionStatus(c.Context(), meta.TeslaRegion, apiIntegration)
			if err != nil {
				return fiber.NewError(fiber.StatusFailedDependency, fmt.Sprintf("error checking verifying tesla telemetry subscription status %s", err.Error()))
			}

			resp.Tesla.VirtualKeyAdded = isConnected
			resp.Tesla.TelemetrySubscribed = isSubscribed
		}
	}

	return c.JSON(resp)
}

func (udc *UserDevicesController) getDeviceVirtualKeyStatus(ctx context.Context, region string, integration *models.UserDeviceAPIIntegration) (bool, error) {
	accessTk, err := udc.cipher.Decrypt(integration.AccessToken.String)
	if err != nil {
		return false, fmt.Errorf("couldn't decrypt access token: %w", err)
	}

	isConnected, err := udc.teslaFleetAPISvc.VirtualKeyConnectionStatus(ctx, accessTk, region, integration.R.UserDevice.VinIdentifier.String)
	if err != nil {
		return false, fiber.NewError(fiber.StatusFailedDependency, err.Error())
	}

	return isConnected, nil
}

func (udc *UserDevicesController) getTelemetrySubscriptionStatus(ctx context.Context, region string, integration *models.UserDeviceAPIIntegration) (bool, error) {
	accessTk, err := udc.cipher.Decrypt(integration.AccessToken.String)
	if err != nil {
		return false, fmt.Errorf("couldn't decrypt access token: %w", err)
	}

	isSubscribed, err := udc.teslaFleetAPISvc.GetTelemetrySubscriptionStatus(ctx, accessTk, region, integration.R.UserDevice.VinIdentifier.String)
	if err != nil {
		return false, fiber.NewError(fiber.StatusFailedDependency, err.Error())
	}

	return isSubscribed, nil
}

func (udc *UserDevicesController) deleteDeviceIntegration(ctx context.Context, userID, userDeviceID, integrationID string, dd *ddgrpc.GetDeviceDefinitionItemResponse) error {
	tx, err := udc.DBS().Writer.BeginTx(ctx, nil)
	if err != nil {
		return err
	}
	defer tx.Rollback() //nolint

	apiInt, err := models.UserDeviceAPIIntegrations(
		models.UserDeviceAPIIntegrationWhere.UserDeviceID.EQ(userDeviceID),
		models.UserDeviceAPIIntegrationWhere.IntegrationID.EQ(integrationID),
		qm.Load(models.UserDeviceAPIIntegrationRels.SerialAftermarketDevice),
		qm.Load(models.UserDeviceAPIIntegrationRels.UserDevice),
	).One(ctx, tx)
	if err != nil {
		return err
	}

	integ, err := udc.DeviceDefSvc.GetIntegrationByID(ctx, integrationID)
	if err != nil {
		return shared.GrpcErrorToFiber(err, "deviceDefSvc error getting integration id: "+integrationID)
	}

	switch integ.Vendor {
	case constants.SmartCarVendor:
		if apiInt.TaskID.Valid {
			err = udc.smartcarTaskSvc.StopPoll(apiInt)
			if err != nil {
				return err
			}
		}
	case constants.TeslaVendor:
		if apiInt.TaskID.Valid {
			err = udc.teslaTaskService.StopPoll(apiInt)
			if err != nil {
				return err
			}
		}
	case constants.AutoPiVendor:
		if unit := apiInt.R.SerialAftermarketDevice; unit != nil && unit.PairRequestID.Valid {
			return fiber.NewError(fiber.StatusConflict, "Must un-pair on-chain before deleting integration.")
		}

		err = udc.autoPiIngestRegistrar.Deregister(apiInt.ExternalID.String, apiInt.UserDeviceID, apiInt.IntegrationID)
		if err != nil {
			return err
		}
	}

	_, err = apiInt.Delete(ctx, tx)
	if err != nil {
		return err
	}

	err = tx.Commit()
	if err != nil {
		return err
	}

	var vin string
	if apiInt.R.UserDevice.VinConfirmed {
		vin = apiInt.R.UserDevice.VinIdentifier.String
	}

	err = udc.eventService.Emit(&shared.CloudEvent[any]{
		Type:    "com.dimo.zone.device.integration.delete",
		Source:  "devices-api",
		Subject: userDeviceID,
		Data: services.UserDeviceIntegrationEvent{
			Timestamp: time.Now(),
			UserID:    userID,
			Device: services.UserDeviceEventDevice{
				ID:    userDeviceID,
				Make:  dd.Make.Name,
				Model: dd.Type.Model,
				Year:  int(dd.Type.Year),
				VIN:   vin,
			},
			Integration: services.UserDeviceEventIntegration{
				ID:     integ.Id,
				Type:   integ.Type,
				Style:  integ.Style,
				Vendor: integ.Vendor,
			},
		},
	})
	if err != nil {
		udc.log.Err(err).Msg("Failed to emit integration deletion")
	}

	return err
}

// DeleteUserDeviceIntegration godoc
// @Description Remove an integration from a device.
// @Tags        integrations
// @Success     204
// @Security    BearerAuth
// @Router      /user/devices/{userDeviceID}/integrations/{integrationID} [delete]
func (udc *UserDevicesController) DeleteUserDeviceIntegration(c *fiber.Ctx) error {
	userID := helpers.GetUserID(c)
	userDeviceID := c.Params("userDeviceID")
	integrationID := c.Params("integrationID")

	tx, err := udc.DBS().Writer.BeginTx(c.Context(), nil)
	if err != nil {
		return err
	}

	defer tx.Rollback() //nolint

	device, err := models.UserDevices(
		models.UserDeviceWhere.ID.EQ(userDeviceID),
		qm.Load(models.UserDeviceRels.UserDeviceAPIIntegrations, models.UserDeviceAPIIntegrationWhere.IntegrationID.EQ(integrationID)),
		qm.Load(models.UserDeviceRels.VehicleTokenSyntheticDevice),
	).One(c.Context(), tx)
	if err != nil {
		if errors.Is(err, sql.ErrNoRows) {
			return fiber.NewError(fiber.StatusNotFound, "No device with that id.")
		}
		return err
	}

	if len(device.R.UserDeviceAPIIntegrations) == 0 {
		return fiber.NewError(fiber.StatusNotFound, "Device does not have that integration.")
	}

	if device.R.VehicleTokenSyntheticDevice != nil {
		sd := device.R.VehicleTokenSyntheticDevice

		integr, err := udc.DeviceDefSvc.GetIntegrationByID(c.Context(), integrationID)
		if err != nil {
			return err
		}

		integrTokenID, _ := device.R.VehicleTokenSyntheticDevice.IntegrationTokenID.Uint64()
		if integr.TokenId == integrTokenID {
			if sd.BurnRequestID.Valid {
				return fiber.NewError(fiber.StatusConflict, "Synthetic device burn in progress.")
			}
			return fiber.NewError(fiber.StatusConflict, "Burn synthetic device before deleting integration.")
		}
	}

	// Need this for activity log.
	dd, err := udc.DeviceDefSvc.GetDeviceDefinitionByID(c.Context(), device.DeviceDefinitionID)
	if err != nil {
		return shared.GrpcErrorToFiber(err, "deviceDefSvc error getting definition id: "+device.DeviceDefinitionID)
	}

	err = udc.deleteDeviceIntegration(c.Context(), userID, userDeviceID, integrationID, dd)
	if err != nil {
		return err
	}

	return c.SendStatus(fiber.StatusNoContent)
}

// GetCommandRequestStatus godoc
// @Summary     Get the status of a submitted command.
// @Description Get the status of a submitted command by request id.
// @ID          get-command-request-status
// @Tags        device,integration,command
// @Success 200 {object} controllers.CommandRequestStatusResp
// @Produce     json
// @Param       userDeviceID  path string true "Device ID"
// @Param       integrationID path string true "Integration ID"
// @Param       requestID path string true "Command request ID"
// @Router      /user/devices/{userDeviceID}/integrations/{integrationID}/commands/{requestID} [get]
func (udc *UserDevicesController) GetCommandRequestStatus(c *fiber.Ctx) error {
	requestID := c.Params("requestID")

	// Don't actually validate userDeviceID or integrationID, just following a URL pattern.
	// Is this beyond the pale?
	cr, err := models.DeviceCommandRequests(
		models.DeviceCommandRequestWhere.ID.EQ(requestID),
		qm.Load(models.DeviceCommandRequestRels.UserDevice),
	).One(c.Context(), udc.DBS().Reader)
	if err != nil {
		if errors.Is(err, sql.ErrNoRows) {
			return fiber.NewError(fiber.StatusNotFound, "No command request with that id found.")
		}
		udc.log.Err(err).Msg("Failed to search for command status.")
		return opaqueInternalError
	}

	dcr := CommandRequestStatusResp{
		ID:        requestID,
		Command:   cr.Command,
		Status:    cr.Status,
		CreatedAt: cr.CreatedAt,
		UpdatedAt: cr.UpdatedAt,
	}

	return c.JSON(dcr)
}

type CommandRequestStatusResp struct {
	ID        string    `json:"id" example:"2D8LqUHQtaMHH6LYPqznmJMBeZm"`
	Command   string    `json:"command" example:"doors/unlock"`
	Status    string    `json:"status" enums:"Pending,Complete,Failed" example:"Complete"`
	CreatedAt time.Time `json:"createdAt" example:"2022-08-09T19:38:39Z"`
	UpdatedAt time.Time `json:"updatedAt" example:"2022-08-09T19:39:22Z"`
}

// handleEnqueueCommand enqueues the command specified by commandPath with the
// appropriate task service.
//
// Grabs user ID, device ID, and integration ID from Ctx.
func (udc *UserDevicesController) handleEnqueueCommand(c *fiber.Ctx, commandPath string) error {
	userDeviceID := c.Params("userDeviceID")
	integrationID := c.Params("integrationID")

	logger := helpers.GetLogger(c, udc.log)

	logger.Info().Msg("Received command request.")

	// Checking both that the device exists and that the user owns it.
	deviceOK, err := models.UserDevices(
		models.UserDeviceWhere.ID.EQ(userDeviceID),
	).Exists(c.Context(), udc.DBS().Reader)
	if err != nil {
		logger.Err(err).Msg("Failed to search for device.")
		return opaqueInternalError
	}

	if !deviceOK {
		return fiber.NewError(fiber.StatusNotFound, "Device not found.")
	}

	udai, err := models.UserDeviceAPIIntegrations(
		models.UserDeviceAPIIntegrationWhere.UserDeviceID.EQ(userDeviceID),
		models.UserDeviceAPIIntegrationWhere.IntegrationID.EQ(integrationID),
	).One(c.Context(), udc.DBS().Reader)
	if err != nil {
		if errors.Is(err, sql.ErrNoRows) {
			return fiber.NewError(fiber.StatusNotFound, "Integration not found for this device.")
		}
		logger.Err(err).Msg("Failed to search for device integration record.")
		return opaqueInternalError
	}

	if udai.Status != models.UserDeviceAPIIntegrationStatusActive {
		return fiber.NewError(fiber.StatusConflict, "Integration is not active for this device.")
	}

	md := new(services.UserDeviceAPIIntegrationsMetadata)
	if err := udai.Metadata.Unmarshal(md); err != nil {
		logger.Err(err).Msg("Couldn't parse metadata JSON.")
		return opaqueInternalError
	}

	// TODO(elffjs): This map is ugly. Surely we interface our way out of this?
	commandMap := map[string]map[string]func(udai *models.UserDeviceAPIIntegration) (string, error){
		constants.SmartCarVendor: {
			constants.DoorsUnlock: udc.smartcarTaskSvc.UnlockDoors,
			constants.DoorsLock:   udc.smartcarTaskSvc.LockDoors,
		},
		constants.TeslaVendor: {
			constants.DoorsUnlock: udc.teslaTaskService.UnlockDoors,
			constants.DoorsLock:   udc.teslaTaskService.LockDoors,
			constants.TrunkOpen:   udc.teslaTaskService.OpenTrunk,
			constants.FrunkOpen:   udc.teslaTaskService.OpenFrunk,
		},
	}

	integration, err := udc.DeviceDefSvc.GetIntegrationByID(c.Context(), udai.IntegrationID)

	if err != nil {
		return shared.GrpcErrorToFiber(err, "deviceDefSvc error getting integration id: "+udai.IntegrationID)
	}

	vendorCommandMap, ok := commandMap[integration.Vendor]
	if !ok {
		return fiber.NewError(fiber.StatusConflict, "Integration is not capable of this command.")
	}

	// This correctly handles md.Commands.Enabled being nil.
	if !slices.Contains(md.Commands.Enabled, commandPath) {
		return fiber.NewError(fiber.StatusConflict, "Integration is not capable of this command with this device.")
	}

	commandFunc, ok := vendorCommandMap[commandPath]
	if !ok {
		// Should never get here.
		logger.Error().Msg("Command was enabled for this device, but there is no function to execute it.")
		return fiber.NewError(fiber.StatusConflict, "Integration is not capable of this command.")
	}

	subTaskID, err := commandFunc(udai)
	if err != nil {
		logger.Err(err).Msg("Failed to start command task.")
		return opaqueInternalError
	}

	comRow := &models.DeviceCommandRequest{
		ID:            subTaskID,
		UserDeviceID:  userDeviceID,
		IntegrationID: integrationID,
		Command:       commandPath,
		Status:        models.DeviceCommandRequestStatusPending,
	}

	if err := comRow.Insert(c.Context(), udc.DBS().Writer, boil.Infer()); err != nil {
		logger.Err(err).Msg("Couldn't insert device command request record.")
		return opaqueInternalError
	}

	logger.Info().Msg("Successfully enqueued command.")

	return c.JSON(CommandResponse{RequestID: subTaskID})
}

type CommandResponse struct {
	RequestID string `json:"requestId"`
}

// UnlockDoors godoc
// @Summary     Unlock the device's doors
// @Description Unlock the device's doors.
// @ID          unlock-doors
// @Tags        device,integration,command
// @Success 200 {object} controllers.CommandResponse
// @Produce     json
// @Param       userDeviceID  path string true "Device ID"
// @Param       integrationID path string true "Integration ID"
// @Router      /user/devices/{userDeviceID}/integrations/{integrationID}/commands/doors/unlock [post]
func (udc *UserDevicesController) UnlockDoors(c *fiber.Ctx) error {
	return udc.handleEnqueueCommand(c, constants.DoorsUnlock)
}

// LockDoors godoc
// @Summary     Lock the device's doors
// @Description Lock the device's doors.
// @ID          lock-doors
// @Tags        device,integration,command
// @Success 200 {object} controllers.CommandResponse
// @Produce     json
// @Param       userDeviceID  path string true "Device ID"
// @Param       integrationID path string true "Integration ID"
// @Router      /user/devices/{userDeviceID}/integrations/{integrationID}/commands/doors/lock [post]
func (udc *UserDevicesController) LockDoors(c *fiber.Ctx) error {
	return udc.handleEnqueueCommand(c, constants.DoorsLock)
}

// OpenTrunk godoc
// @Summary     Open the device's rear trunk
// @Description Open the device's front trunk. Currently, this only works for Teslas connected through Tesla.
// @ID          open-trunk
// @Tags        device,integration,command
// @Success 200 {object} controllers.CommandResponse
// @Produce     json
// @Param       userDeviceID  path string true "Device ID"
// @Param       integrationID path string true "Integration ID"
// @Router      /user/devices/{userDeviceID}/integrations/{integrationID}/commands/trunk/open [post]
func (udc *UserDevicesController) OpenTrunk(c *fiber.Ctx) error {
	return udc.handleEnqueueCommand(c, constants.TrunkOpen)
}

// OpenFrunk godoc
// @Summary     Open the device's front trunk
// @Description Open the device's front trunk. Currently, this only works for Teslas connected through Tesla.
// @ID          open-frunk
// @Tags        device,integration,command
// @Success 200 {object} controllers.CommandResponse
// @Produce     json
// @Param       userDeviceID  path string true "Device ID"
// @Param       integrationID path string true "Integration ID"
// @Router      /user/devices/{userDeviceID}/integrations/{integrationID}/commands/frunk/open [post]
func (udc *UserDevicesController) OpenFrunk(c *fiber.Ctx) error {
	return udc.handleEnqueueCommand(c, constants.FrunkOpen)
}

// TelemetrySubscribe godoc
// @Summary     Subscribe vehicle for Telemetry Data
// @Description Subscribe vehicle for Telemetry Data. Currently, this only works for Teslas connected through Tesla.
// @ID          telemetry-subscribe
// @Tags        device,integration,command
// @Produce     json
// @Param       userDeviceID  path string true "Device ID"
// @Param       integrationID path string true "Integration ID"
// @Router      /user/devices/{userDeviceID}/integrations/{integrationID}/commands/telemetry/subscribe [post]
func (udc *UserDevicesController) TelemetrySubscribe(c *fiber.Ctx) error {
	userDeviceID := c.Params("userDeviceID")
	integrationID := c.Params("integrationID")

	logger := helpers.GetLogger(c, udc.log).With().
		Str("IntegrationID", integrationID).
		Str("Name", "Telemetry/Subscribe").
		Logger()

	logger.Info().Msg("Received command request.")

	device, err := models.UserDevices(
		models.UserDeviceWhere.ID.EQ(userDeviceID),
	).One(c.Context(), udc.DBS().Reader)
	if err != nil {
		if errors.Is(err, sql.ErrNoRows) {
			return fiber.NewError(fiber.StatusNotFound, "Device not found.")
		}
		logger.Err(err).Msg("Failed to search for device.")
		return opaqueInternalError
	}

	udai, err := models.UserDeviceAPIIntegrations(
		models.UserDeviceAPIIntegrationWhere.UserDeviceID.EQ(userDeviceID),
		models.UserDeviceAPIIntegrationWhere.IntegrationID.EQ(integrationID),
	).One(c.Context(), udc.DBS().Reader)
	if err != nil {
		if errors.Is(err, sql.ErrNoRows) {
			return fiber.NewError(fiber.StatusNotFound, "Integration not found for this device.")
		}
		logger.Err(err).Msg("Failed to search for device integration record.")
		return opaqueInternalError
	}

	if udai.Status != models.UserDeviceAPIIntegrationStatusActive {
		return fiber.NewError(fiber.StatusConflict, "Integration is not active for this device.")
	}

	md := new(services.UserDeviceAPIIntegrationsMetadata)
	if err := udai.Metadata.Unmarshal(md); err != nil {
		logger.Err(err).Msg("Couldn't parse metadata JSON.")
		return opaqueInternalError
	}

	if md.TeslaRegion == "" || md.Commands == nil {
		return fiber.NewError(fiber.StatusBadRequest, "No commands config for integration and device")
	}

	if !slices.Contains(md.Commands.Enabled, constants.TelemetrySubscribe) {
		return fiber.NewError(fiber.StatusBadRequest, "Telemetry command not available for device and integration combination.")
	}

	integration, err := udc.DeviceDefSvc.GetIntegrationByID(c.Context(), udai.IntegrationID)
	if err != nil {
		return shared.GrpcErrorToFiber(err, "deviceDefSvc error getting integration id: "+udai.IntegrationID)
	}

	switch integration.Vendor {
	case constants.TeslaVendor:
		accessToken, err := udc.cipher.Decrypt(udai.AccessToken.String)
		if err != nil {
			return fmt.Errorf("failed to decrypt access token: %w", err)
		}
		if err := udc.teslaFleetAPISvc.SubscribeForTelemetryData(c.Context(),
			accessToken,
			md.TeslaRegion,
			device.VinIdentifier.String,
		); err != nil {
			logger.Error().Err(err).Msg("error registering for telemetry")
			return fiber.NewError(fiber.StatusFailedDependency, "could not register device for tesla telemetry: ", err.Error())
		}
	default:
		return fiber.NewError(fiber.StatusBadRequest, "Integration not supported for this command")
	}

	logger.Info().Msg("Successfully subscribed to telemetry")

	return c.SendStatus(fiber.StatusOK)
}

// GetAftermarketDeviceInfo godoc
// @Description Gets the information about the aftermarket device by serial number.
// @Tags        integrations
// @Produce     json
// @Param       serial path     string true "AutoPi unit id or Macaron serial number"
// @Success     200    {object} controllers.AutoPiDeviceInfo
// @Security    BearerAuth
// @Router      /aftermarket/device/by-serial/{serial} [get]
func (udc *UserDevicesController) GetAftermarketDeviceInfo(c *fiber.Ctx) error {
	const minimumAutoPiRelease = "v1.22.8" // correct semver has leading v

	serial := c.Locals("serial").(string)

	var claim, pair, unpair *TransactionStatus

	var tokenID *big.Int
	var ethereumAddress, beneficiaryAddress *common.Address
	var ownerAddress *string // Frontend is doing a case-sensitive match.

	var mfr *ManufacturerInfo

	dbUnit, err := models.AftermarketDevices(
		models.AftermarketDeviceWhere.Serial.EQ(serial),
		qm.Load(models.AftermarketDeviceRels.ClaimMetaTransactionRequest),
		qm.Load(models.AftermarketDeviceRels.PairRequest),
		qm.Load(models.AftermarketDeviceRels.UnpairRequest),
	).One(c.Context(), udc.DBS().Reader)
	if err != nil {
		if err != sql.ErrNoRows {
			return err
		}
	} else {
		tokenID = dbUnit.TokenID.Int(nil)

		addr := common.BytesToAddress(dbUnit.EthereumAddress)
		ethereumAddress = &addr

		if dbUnit.OwnerAddress.Valid {
			addr := common.BytesToAddress(dbUnit.OwnerAddress.Bytes)
			addrStr := addr.Hex()
			ownerAddress = &addrStr
			beneficiaryAddress = &addr
<<<<<<< HEAD
			claim = &TransactionStatus{
=======
			// We do this because we're worried the claim originated in the chain and not our
			// backend.
			claim = &AftermarketDeviceTransactionStatus{
>>>>>>> 5f569923
				Status: models.MetaTransactionRequestStatusConfirmed,
			}
		}

		if dbUnit.Beneficiary.Valid {
			addr := common.BytesToAddress(dbUnit.Beneficiary.Bytes)
			beneficiaryAddress = &addr
		}

		if req := dbUnit.R.ClaimMetaTransactionRequest; req != nil {
<<<<<<< HEAD
			claim = &TransactionStatus{
				Status:    req.Status,
				CreatedAt: req.CreatedAt,
				UpdatedAt: req.UpdatedAt,
=======
			claim = &AftermarketDeviceTransactionStatus{
				Status:        req.Status,
				CreatedAt:     req.CreatedAt,
				UpdatedAt:     req.UpdatedAt,
				FailureReason: req.FailureReason.Ptr(),
>>>>>>> 5f569923
			}
			if req.Hash.Valid {
				hash := hexutil.Encode(req.Hash.Bytes)
				claim.Hash = &hash
			}
		}

		// Check for pair.
		if req := dbUnit.R.PairRequest; req != nil {
<<<<<<< HEAD
			pair = &TransactionStatus{
				Status:    req.Status,
				CreatedAt: req.CreatedAt,
				UpdatedAt: req.UpdatedAt,
=======
			pair = &AftermarketDeviceTransactionStatus{
				Status:        req.Status,
				CreatedAt:     req.CreatedAt,
				UpdatedAt:     req.UpdatedAt,
				FailureReason: req.FailureReason.Ptr(),
>>>>>>> 5f569923
			}
			if req.Status != models.MetaTransactionRequestStatusUnsubmitted {
				hash := hexutil.Encode(req.Hash.Bytes)
				pair.Hash = &hash
			}
		}

		// Check for unpair.
		if req := dbUnit.R.UnpairRequest; req != nil {
<<<<<<< HEAD
			unpair = &TransactionStatus{
				Status:    req.Status,
				CreatedAt: req.CreatedAt,
				UpdatedAt: req.UpdatedAt,
=======
			unpair = &AftermarketDeviceTransactionStatus{
				Status:        req.Status,
				CreatedAt:     req.CreatedAt,
				UpdatedAt:     req.UpdatedAt,
				FailureReason: req.FailureReason.Ptr(),
>>>>>>> 5f569923
			}
			if req.Status != models.MetaTransactionRequestStatusUnsubmitted {
				hash := hexutil.Encode(req.Hash.Bytes)
				unpair.Hash = &hash
			}
		}

		tib := dbUnit.DeviceManufacturerTokenID.Int(nil)

		dm, err := udc.DeviceDefSvc.GetMakeByTokenID(c.Context(), tib)
		if err != nil {
			return err
		}

		mfr = &ManufacturerInfo{
			TokenID: tib,
			Name:    dm.Name,
		}
	}

	if mfr != nil && mfr.Name != constants.AutoPiVendor {
		// Might be a Macaron
		adi := AutoPiDeviceInfo{
			IsUpdated:          true,
			UnitID:             serial,
			ShouldUpdate:       false,
			TokenID:            tokenID,
			EthereumAddress:    ethereumAddress,
			OwnerAddress:       ownerAddress,
			BeneficiaryAddress: beneficiaryAddress,
			Claim:              claim,
			Pair:               pair,
			Unpair:             unpair,
			Manufacturer:       mfr,
		}

		return c.JSON(adi)
	}

	// This is hitting AutoPi.
	unit, err := udc.autoPiSvc.GetDeviceByUnitID(serial)
	if err != nil {
		if errors.Is(err, services.ErrNotFound) {
			return fiber.NewError(fiber.StatusNotFound, fmt.Sprintf("Serial %s unknown to AutoPi.", serial))
		}
		return err
	}

	// Must be an AutoPi.
	shouldUpdate := false
	if udc.Settings.IsProduction() {
		version := unit.Release.Version
		if string(unit.Release.Version[0]) != "v" {
			version = "v" + version
		}
		shouldUpdate = semver.Compare(version, minimumAutoPiRelease) < 0
	}

	adi := AutoPiDeviceInfo{
		IsUpdated:          unit.IsUpdated,
		DeviceID:           unit.ID,
		UnitID:             unit.UnitID,
		DockerReleases:     unit.DockerReleases,
		HwRevision:         unit.HwRevision,
		Template:           unit.Template,
		LastCommunication:  unit.LastCommunication,
		ReleaseVersion:     unit.Release.Version,
		ShouldUpdate:       shouldUpdate,
		TokenID:            tokenID,
		EthereumAddress:    ethereumAddress,
		OwnerAddress:       ownerAddress,
		BeneficiaryAddress: beneficiaryAddress,
		Claim:              claim,
		Pair:               pair,
		Unpair:             unpair,
		Manufacturer:       mfr,
	}
	return c.JSON(adi)
}

// StartAutoPiUpdateTask godoc
// @Description checks to see if aftermarket device needs to be updated, and starts update process if so.
// @Tags        integrations
// @Produce     json
// @Param       serial path     string true "autopi unit id", ie. physical barcode
// @Success     200    {object} services.AutoPiTask
// @Security    BearerAuth
// @Router      /aftermarket/device/by-serial/{serial}/update [post]
func (udc *UserDevicesController) StartAutoPiUpdateTask(c *fiber.Ctx) error {
	unitID := c.Locals("serial").(string)
	userID := helpers.GetUserID(c)

	// check if device already updated
	unit, err := udc.autoPiSvc.GetDeviceByUnitID(unitID)
	if err != nil {
		if errors.Is(err, services.ErrNotFound) {
			return fiber.NewError(fiber.StatusNotFound, "Device not found.")
		}
		return err
	}

	if unit.IsUpdated {
		return c.JSON(services.AutoPiTask{
			TaskID:      "0",
			Status:      string(services.Success),
			Description: "autopi device is already up to date running version " + unit.Release.Version,
			Code:        200,
		})
	}

	// fire off task
	taskID, err := udc.autoPiTaskService.StartAutoPiUpdate(unit.ID, userID, unitID)
	if err != nil {
		return err
	}

	return c.JSON(services.AutoPiTask{
		TaskID:      taskID,
		Status:      "Pending",
		Description: "",
		Code:        100,
	})
}

// GetAftermarketDeviceClaimMessage godoc
// @Description Return the EIP-712 payload to be signed for Aftermarket device claiming.
// @Produce json
// @Param serial path string true "AutoPi unit id"
// @Success 200 {object} signer.TypedData
// @Security BearerAuth
// @Router /aftermarket/device/by-serial/{serial}/commands/claim [get]
func (udc *UserDevicesController) GetAftermarketDeviceClaimMessage(c *fiber.Ctx) error {
	userID := helpers.GetUserID(c)

	unitID := c.Params("serial")

	logger := udc.log.With().Str("userId", userID).Str("serial", unitID).Logger()
	logger.Info().Msg("Got AutoPi claim request.")

	unit, err := models.AftermarketDevices(
		models.AftermarketDeviceWhere.Serial.EQ(unitID),
		qm.Load(models.AftermarketDeviceRels.ClaimMetaTransactionRequest),
	).One(c.Context(), udc.DBS().Reader)
	if err != nil {
		if errors.Is(err, sql.ErrNoRows) {
			logger.Info().Msg("Unknown unit id.")
			return fiber.NewError(fiber.StatusNotFound, "Aftermarket device not minted.")
		}
		logger.Err(err).Msg("Database failure searching for AutoPi.")
		return fiber.NewError(fiber.StatusInternalServerError, "Internal error.")
	}

	if unit.OwnerAddress.Valid {
		return fiber.NewError(fiber.StatusConflict, "Device already claimed.")
	}

	if unit.R.ClaimMetaTransactionRequest != nil && unit.R.ClaimMetaTransactionRequest.Status != "Failed" {
		return fiber.NewError(fiber.StatusConflict, "Claiming transaction in progress.")
	}

	apToken := unit.TokenID.Int(nil)

	user, err := udc.usersClient.GetUser(c.Context(), &pb.GetUserRequest{Id: userID})
	if err != nil {
		udc.log.Err(err).Msg("Couldn't retrieve user record.")
		return opaqueInternalError
	}

	if user.EthereumAddress == nil {
		udc.log.Error().Msg("No Ethereum address on file for user.")
		return fiber.NewError(fiber.StatusConflict, "User does not have an Ethereum address.")
	}

	client := registry.Client{
		Producer:     udc.producer,
		RequestTopic: "topic.transaction.request.send",
		Contract: registry.Contract{
			ChainID: big.NewInt(udc.Settings.DIMORegistryChainID),
			Address: common.HexToAddress(udc.Settings.DIMORegistryAddr),
			Name:    "DIMO",
			Version: "1",
		},
	}

	cads := &registry.ClaimAftermarketDeviceSign{
		AftermarketDeviceNode: apToken,
		Owner:                 common.HexToAddress(*user.EthereumAddress),
	}

	var out *signer.TypedData = client.GetPayload(cads)

	return c.JSON(out)
}

// PostAftermarketDeviceClaim godoc
// @Description Return the EIP-712 payload to be signed for Aftermarket device claiming.
// @Produce json
// @Param serial path string true "AutoPi unit id"
// @Param claimRequest body controllers.AftermarketDeviceClaimRequest true "Signatures from the user and device."
// @Success 204
// @Security BearerAuth
// @Router /aftermarket/device/by-serial/{serial}/commands/claim [post]
func (udc *UserDevicesController) PostAftermarketDeviceClaim(c *fiber.Ctx) error {
	userID := helpers.GetUserID(c)
	unitID := c.Params("serial")

	logger := udc.log.With().Str("userId", userID).Str("serial", unitID).Str("route", c.Route().Name).Logger()

	reqBody := AftermarketDeviceClaimRequest{}
	err := c.BodyParser(&reqBody)
	if err != nil {
		return fiber.NewError(fiber.StatusBadRequest, "Couldn't parse request body.")
	}

	tx, err := udc.DBS().Writer.BeginTx(c.Context(), &sql.TxOptions{Isolation: sql.LevelSerializable})
	if err != nil {
		return err
	}
	defer tx.Rollback() //nolint

	udc.log.Info().Interface("payload", reqBody).Msg("Got claim request.")

	unit, err := models.AftermarketDevices(
		models.AftermarketDeviceWhere.Serial.EQ(unitID),
		qm.Load(models.AftermarketDeviceRels.ClaimMetaTransactionRequest),
	).One(c.Context(), tx)
	if err != nil {
		if errors.Is(err, sql.ErrNoRows) {
			return fiber.NewError(fiber.StatusNotFound, "Aftermarket device not minted.")
		}
		return fiber.NewError(fiber.StatusInternalServerError, "Internal error.")
	}

	if unit.OwnerAddress.Valid {
		return fiber.NewError(fiber.StatusConflict, "Device already claimed.")
	}

	if unit.R.ClaimMetaTransactionRequest != nil && unit.R.ClaimMetaTransactionRequest.Status != "Failed" {
		return fiber.NewError(fiber.StatusConflict, "Claiming transaction in progress.")
	}

	apToken := unit.TokenID.Int(nil)

	user, err := udc.usersClient.GetUser(c.Context(), &pb.GetUserRequest{Id: userID})
	if err != nil {
		udc.log.Err(err).Msg("Couldn't retrieve user record.")
		return opaqueInternalError
	}

	if user.EthereumAddress == nil {
		return fiber.NewError(fiber.StatusBadRequest, "User does not have an Ethereum address.")
	}

	client := registry.Client{
		Producer:     udc.producer,
		RequestTopic: "topic.transaction.request.send",
		Contract: registry.Contract{
			ChainID: big.NewInt(udc.Settings.DIMORegistryChainID),
			Address: common.HexToAddress(udc.Settings.DIMORegistryAddr),
			Name:    "DIMO",
			Version: "1",
		},
	}

	realUserAddr := common.HexToAddress(*user.EthereumAddress)

	cads := &registry.ClaimAftermarketDeviceSign{
		AftermarketDeviceNode: apToken,
		Owner:                 realUserAddr,
	}

	hash, err := client.Hash(cads)
	if err != nil {
		return err
	}

	userSig := common.FromHex(reqBody.UserSignature)

	if len(userSig) != 65 {
		logger.Error().Str("rawSignature", reqBody.UserSignature).Msg("User signature was not 65 bytes.")
		return fiber.NewError(fiber.StatusBadRequest, fmt.Sprintf("User signature has invalid length %d.", len(userSig)))
	}

	recUserAddr, err := helpers.Ecrecover(hash, userSig)
	if err != nil {
		return err
	}

	if recUserAddr != realUserAddr {
		return fiber.NewError(fiber.StatusBadRequest, "User signature invalid.")
	}

	amSig := common.FromHex(reqBody.AftermarketDeviceSignature)

	if len(amSig) != 65 {
		logger.Error().Str("rawSignature", reqBody.AftermarketDeviceSignature).Msg("Device signature was not 65 bytes.")
		return fiber.NewError(fiber.StatusBadRequest, fmt.Sprintf("Device signature has invalid length %d.", len(amSig)))
	}

	recAmAddr, err := helpers.Ecrecover(hash, amSig)
	if err != nil {
		return err
	}

	realAmAddr := common.BytesToAddress(unit.EthereumAddress)

	if recAmAddr != realAmAddr {
		return fiber.NewError(fiber.StatusBadRequest, "Aftermarket device signature invalid.")
	}

	requestID := ksuid.New().String()

	mtr := models.MetaTransactionRequest{
		ID:     requestID,
		Status: models.MetaTransactionRequestStatusUnsubmitted,
	}
	err = mtr.Insert(c.Context(), tx, boil.Infer())
	if err != nil {
		return err
	}

	unit.UserID = null.StringFrom(userID)
	unit.ClaimMetaTransactionRequestID = null.StringFrom(requestID)
	_, err = unit.Update(c.Context(), tx, boil.Infer())
	if err != nil {
		return err
	}

	err = tx.Commit()
	if err != nil {
		return err
	}

	return client.ClaimAftermarketDeviceSign(requestID, apToken, realUserAddr, userSig, amSig)
}

// GetAftermarketDevicePairMessage godoc
// @Description Return the EIP-712 payload to be signed for Aftermarket device pairing. The device must
// @Description either already be integrated with the vehicle, or you must provide its unit id
// @Description as a query parameter. In the latter case, the integration process will start
// @Description once the transaction confirms.
// @Produce json
// @Param userDeviceID path string true "Device id"
// @Param external_id query string false "External id, for now AutoPi unit id"
// @Success 200 {object} signer.TypedData "EIP-712 message for pairing."
// @Security BearerAuth
// @Router /user/devices/{userDeviceID}/aftermarket/commands/pair [get]
func (udc *UserDevicesController) GetAftermarketDevicePairMessage(c *fiber.Ctx) error {
	userID := helpers.GetUserID(c)
	userDeviceID := c.Params("userDeviceID")
	logger := helpers.GetLogger(c, udc.log)

	logger.Info().Msg("Got aftermarket device pair payload request.")

	// This is only a query parameter because we want to maintain the path shape for POST.
	// We also had a legacy mode for web2-paired devices. This was never used in production.
	externalID := c.Query("external_id")

	vnft, ad, err := udc.checkPairable(c.Context(), udc.DBS().Reader, userDeviceID, externalID)
	if err != nil {
		return err
	}

	vehicleToken := vnft.TokenID.Int(nil)
	apToken := ad.TokenID.Int(nil)

	user, err := udc.usersClient.GetUser(c.Context(), &pb.GetUserRequest{Id: userID})
	if err != nil {
		udc.log.Err(err).Msg("Failed to retrieve user information.")
		return opaqueInternalError
	}

	if user.EthereumAddress == nil {
		return fiber.NewError(fiber.StatusConflict, "User does not have an Ethereum address.")
	}

	client := registry.Client{
		Producer:     udc.producer,
		RequestTopic: "topic.transaction.request.send",
		Contract: registry.Contract{
			ChainID: big.NewInt(udc.Settings.DIMORegistryChainID),
			Address: common.HexToAddress(udc.Settings.DIMORegistryAddr),
			Name:    "DIMO",
			Version: "1",
		},
	}

	pads := &registry.PairAftermarketDeviceSign{
		AftermarketDeviceNode: apToken,
		VehicleNode:           vehicleToken,
	}

	return c.JSON(client.GetPayload(pads))
}

// PostAftermarketDevicePair godoc
// @Description Submit the signature for pairing this device with its attached Aftermarket.
// @Produce json
// @Param userDeviceID path string true "Device id"
// @Param userSignature body controllers.AftermarketDevicePairRequest true "User signature."
// @Security BearerAuth
// @Router /user/devices/{userDeviceID}/aftermarket/commands/pair [post]
func (udc *UserDevicesController) PostAftermarketDevicePair(c *fiber.Ctx) error {
	userID := helpers.GetUserID(c)
	userDeviceID := c.Params("userDeviceID")
	logger := helpers.GetLogger(c, udc.log)

	logger.Info().Msg("Got aftermarket device pair submission request.")

	var pairReq AftermarketDevicePairRequest
	err := c.BodyParser(&pairReq)
	if err != nil {
		return fiber.NewError(fiber.StatusBadRequest, "Couldn't parse request body.")
	}

	logger.Info().Interface("request", pairReq).Msg("Pairing request body.")

	tx, err := udc.DBS().Writer.BeginTx(c.Context(), &sql.TxOptions{Isolation: sql.LevelSerializable})
	if err != nil {
		return err
	}
	defer tx.Rollback() //nolint

	vnft, ad, err := udc.checkPairable(c.Context(), tx, userDeviceID, pairReq.ExternalID)
	if err != nil {
		return err
	}

	user, err := udc.usersClient.GetUser(c.Context(), &pb.GetUserRequest{Id: userID})
	if err != nil {
		udc.log.Err(err).Msg("Failed to retrieve user information.")
		return opaqueInternalError
	}

	if user.EthereumAddress == nil {
		return fiber.NewError(fiber.StatusConflict, "User does not have an Ethereum address.")
	}

	userAddr := common.HexToAddress(*user.EthereumAddress)

	apToken := ad.TokenID.Int(nil)
	vehicleToken := vnft.TokenID.Int(nil)

	client := registry.Client{
		Producer:     udc.producer,
		RequestTopic: "topic.transaction.request.send",
		Contract: registry.Contract{
			ChainID: big.NewInt(udc.Settings.DIMORegistryChainID),
			Address: common.HexToAddress(udc.Settings.DIMORegistryAddr),
			Name:    "DIMO",
			Version: "1",
		},
	}

	pads := registry.PairAftermarketDeviceSign{
		AftermarketDeviceNode: apToken,
		VehicleNode:           vehicleToken,
	}

	hash, err := client.Hash(&pads)
	if err != nil {
		return err
	}

	vehicleOwnerSig := pairReq.Signature

	if len(vehicleOwnerSig) != 65 {
		return fiber.NewError(fiber.StatusBadRequest, "User signature was not 65 bytes long.")
	}

	if recAddr, err := helpers.Ecrecover(hash, vehicleOwnerSig); err != nil {
		return err
	} else if recAddr != userAddr {
		return fiber.NewError(fiber.StatusBadRequest, "Incorrect user signature.")
	}

	if common.BytesToAddress(ad.OwnerAddress.Bytes) != common.BytesToAddress(vnft.OwnerAddress.Bytes) {
		// We must be trying to do a host pair.
		aftermarketDeviceSig := pairReq.AftermarketDeviceSignature
		if len(aftermarketDeviceSig) != 65 {
			// Not great English.
			return fiber.NewError(fiber.StatusBadRequest, "Aftermarket device signature was not 65 bytes long.")
		}

		if recAddr, err := helpers.Ecrecover(hash, aftermarketDeviceSig); err != nil {
			return err
		} else if recAddr != common.BytesToAddress(ad.EthereumAddress) {
			return fiber.NewError(fiber.StatusBadRequest, "Incorrect aftermarket device signature.")
		}

		requestID := ksuid.New().String()

		mtr := models.MetaTransactionRequest{
			ID:     requestID,
			Status: models.MetaTransactionRequestStatusUnsubmitted,
		}
		err = mtr.Insert(c.Context(), tx, boil.Infer())
		if err != nil {
			return err
		}

		ad.UnpairRequestID = null.String{}
		ad.PairRequestID = null.StringFrom(requestID)
		_, err = ad.Update(c.Context(), tx, boil.Whitelist(models.AftermarketDeviceColumns.UnpairRequestID, models.AftermarketDeviceColumns.PairRequestID, models.AftermarketDeviceColumns.UpdatedAt))
		if err != nil {
			return err
		}

		if err := tx.Commit(); err != nil {
			return err
		}

		return client.PairAftermarketDeviceSignTwoOwners(requestID, apToken, vehicleToken, aftermarketDeviceSig, vehicleOwnerSig)
	}

	// Yes, this is ugly, we'll fix it.
	requestID := ksuid.New().String()

	mtr := models.MetaTransactionRequest{
		ID:     requestID,
		Status: models.MetaTransactionRequestStatusUnsubmitted,
	}
	err = mtr.Insert(c.Context(), tx, boil.Infer())
	if err != nil {
		return err
	}

	ad.UnpairRequestID = null.String{}
	ad.PairRequestID = null.StringFrom(requestID)
	_, err = ad.Update(c.Context(), tx, boil.Whitelist(models.AftermarketDeviceColumns.UnpairRequestID, models.AftermarketDeviceColumns.PairRequestID, models.AftermarketDeviceColumns.UpdatedAt))
	if err != nil {
		return err
	}

	if err := tx.Commit(); err != nil {
		return err
	}

	return client.PairAftermarketDeviceSignSameOwner(requestID, apToken, vehicleToken, vehicleOwnerSig)
}

func (udc *UserDevicesController) checkPairable(ctx context.Context, exec boil.ContextExecutor, userDeviceID, serial string) (*models.UserDevice, *models.AftermarketDevice, error) {
	ud, err := models.UserDevices(
		models.UserDeviceWhere.ID.EQ(userDeviceID),
		qm.Load(models.UserDeviceRels.VehicleTokenAftermarketDevice),
		qm.Load(models.UserDeviceRels.BurnRequest),
	).One(ctx, exec)
	if err != nil {
		// Access middleware will catch "not found".
		return nil, nil, err
	}

	if ud.TokenID.IsZero() {
		return nil, nil, fiber.NewError(fiber.StatusConflict, "Vehicle not yet minted.")
	}

	if burn := ud.R.BurnRequest; burn != nil && burn.Status != models.MetaTransactionRequestStatusFailed {
		return nil, nil, fiber.NewError(fiber.StatusConflict, "Vehicle is being burned.")
	}

	if serial == "" {
		return nil, nil, fiber.NewError(fiber.StatusBadRequest, "Serial required.")
	}

	serial = strings.TrimSpace(strings.ToLower(serial))

	ad, err := models.AftermarketDevices(
		models.AftermarketDeviceWhere.Serial.EQ(serial),
		qm.Load(models.AftermarketDeviceRels.PairRequest),
	).One(ctx, exec)
	if err != nil {
		if err == sql.ErrNoRows {
			return nil, nil, fiber.NewError(fiber.StatusBadRequest, fmt.Sprintf("No aftermarket device with serial %q known.", serial))
		}
		return nil, nil, err
	}

	if !ad.OwnerAddress.Valid {
		return nil, nil, fiber.NewError(fiber.StatusConflict, "Aftermarket device not yet claimed.")
	}

	// TODO(elffjs): It's difficult to tell if the vehicle is in the process of being paired.
	if vad := ud.R.VehicleTokenAftermarketDevice; vad != nil {
		if vad.TokenID.Cmp(vad.TokenID.Big) == 0 {
			return nil, nil, fiber.NewError(fiber.StatusConflict, "Specified vehicle and aftermarket device are already paired.")
		}
		return nil, nil, fiber.NewError(fiber.StatusConflict, fmt.Sprintf("Vehicle already paired with aftermarket device %s.", vad.TokenID))
	}

	if !ad.VehicleTokenID.IsZero() {
		return nil, nil, fiber.NewError(fiber.StatusConflict, fmt.Sprintf("Aftermarket device already paired to vehicle %d.", ad.VehicleTokenID))
	}

	if ad.R.PairRequest != nil && ad.R.PairRequest.Status != models.MetaTransactionRequestStatusFailed {
		return nil, nil, fiber.NewError(fiber.StatusConflict, "Aftermarket device already in the pairing process.")
	}

	return ud, ad, nil
}

func (udc *UserDevicesController) checkUnpairable(ctx context.Context, exec boil.ContextExecutor, userDeviceID string) (*models.UserDevice, *models.AftermarketDevice, error) {
	ud, err := models.UserDevices(
		models.UserDeviceWhere.ID.EQ(userDeviceID),
		qm.Load(qm.Rels(models.UserDeviceRels.VehicleTokenAftermarketDevice, models.AftermarketDeviceRels.UnpairRequest)),
	).One(ctx, exec)
	if err != nil {
		if errors.Is(err, sql.ErrNoRows) {
			return nil, nil, fiber.NewError(fiber.StatusNotFound, "No vehicle with that id found.")
		}
		return nil, nil, err
	}

	if ud.TokenID.IsZero() {
		return nil, nil, fiber.NewError(fiber.StatusConflict, "Vehicle not yet minted.")
	}

	if ud.R.VehicleTokenAftermarketDevice == nil {
		return nil, nil, fiber.NewError(fiber.StatusConflict, "Vehicle not paired with an aftermarket device.")
	}

	ad := ud.R.VehicleTokenAftermarketDevice

	if ad.R.UnpairRequest != nil && ad.R.UnpairRequest.Status != models.MetaTransactionRequestStatusFailed {
		return nil, nil, fiber.NewError(fiber.StatusConflict, "Unpairing already in progress.")
	}

	return ud, ad, nil
}

// CloudRepairAutoPi godoc
// @Description Re-apply AutoPi cloud actions in an attempt to get the device transmitting data again.
// @Produce json
// @Param userDeviceID path string true "Device id"
// @Success 204
// @Security BearerAuth
// @Router /user/devices/{userDeviceID}/aftermarket/commands/cloud-repair [post]
func (udc *UserDevicesController) CloudRepairAutoPi(c *fiber.Ctx) error {
	userDeviceID := c.Params("userDeviceID")

	logger := helpers.GetLogger(c, udc.log)
	logger.Info().Msg("Got Aftermarket pair request.")

	ud, err := models.UserDevices(
		models.UserDeviceWhere.ID.EQ(userDeviceID),
		qm.Load(models.UserDeviceRels.VehicleTokenAftermarketDevice),
	).One(c.Context(), udc.DBS().Reader)
	if err != nil {
		if errors.Is(err, sql.ErrNoRows) {
			return fiber.NewError(fiber.StatusNotFound, "No device with that id found.")
		}
		logger.Err(err).Msg("Database failure searching for device.")
		return opaqueInternalError
	}

	if ud.TokenID.IsZero() {
		return fiber.NewError(fiber.StatusConflict, "Vehicle not yet minted.")
	}

	if ud.R.VehicleTokenAftermarketDevice == nil {
		return fiber.NewError(fiber.StatusConflict, "Vehicle not paired on-chain with an aftermarket device.")
	}

	vehicleID := ud.TokenID.Int(nil)
	autoPiID := ud.R.VehicleTokenAftermarketDevice.TokenID.Int(nil)

	err = udc.autoPiIntegration.Pair(c.Context(), autoPiID, vehicleID)
	if err != nil {
		return err
	}

	return c.SendStatus(204)
}

// GetAftermarketDeviceUnpairMessage godoc
// @Description Return the EIP-712 payload to be signed for aftermarket device unpairing.
// @Produce json
// @Param userDeviceID path string true "Device id"
// @Success 200 {object} signer.TypedData
// @Security BearerAuth
// @Router /user/devices/{userDeviceID}/aftermarket/commands/unpair [get]
func (udc *UserDevicesController) GetAftermarketDeviceUnpairMessage(c *fiber.Ctx) error {
	userID := helpers.GetUserID(c)

	userDeviceID := c.Params("userDeviceID")
	logger := helpers.GetLogger(c, udc.log)
	logger.Info().Msg("Got Aftermarket unpair request.")

	vnft, autoPiUnit, err := udc.checkUnpairable(c.Context(), udc.DBS().Writer, userDeviceID)
	if err != nil {
		return err
	}

	apToken := autoPiUnit.TokenID.Int(nil)
	vehicleToken := vnft.TokenID.Int(nil)

	user, err := udc.usersClient.GetUser(c.Context(), &pb.GetUserRequest{Id: userID})
	if err != nil {
		udc.log.Err(err).Msg("Failed to retrieve user information.")
		return opaqueInternalError
	}

	if user.EthereumAddress == nil {
		return fiber.NewError(fiber.StatusConflict, "User does not have an Ethereum address.")
	}

	client := registry.Client{
		Producer:     udc.producer,
		RequestTopic: "topic.transaction.request.send",
		Contract: registry.Contract{
			ChainID: big.NewInt(udc.Settings.DIMORegistryChainID),
			Address: common.HexToAddress(udc.Settings.DIMORegistryAddr),
			Name:    "DIMO",
			Version: "1",
		},
	}

	uads := &registry.UnPairAftermarketDeviceSign{
		AftermarketDeviceNode: apToken,
		VehicleNode:           vehicleToken,
	}

	var out *signer.TypedData = client.GetPayload(uads)

	return c.JSON(out)
}

// PostAftermarketDeviceUnpair godoc
// @Description Submit the signature for unpairing this user device from its attached aftermarket device.
// @Produce json
// @Param userDeviceID path string true "Device id"
// @Param userSignature body controllers.AftermarketDevicePairRequest true "User signature."
// @Security BearerAuth
// @Router /user/devices/{userDeviceID}/aftermarket/commands/unpair [post]
func (udc *UserDevicesController) PostAftermarketDeviceUnpair(c *fiber.Ctx) error {
	userID := helpers.GetUserID(c)

	user, err := udc.usersClient.GetUser(c.Context(), &pb.GetUserRequest{Id: userID})
	if err != nil {
		udc.log.Err(err).Msg("Failed to retrieve user information.")
		return opaqueInternalError
	}

	if user.EthereumAddress == nil {
		return fiber.NewError(fiber.StatusConflict, "User does not have an Ethereum address.")
	}

	realAddr := common.HexToAddress(*user.EthereumAddress)

	userDeviceID := c.Params("userDeviceID")

	logger := helpers.GetLogger(c, udc.log)
	logger.Info().Msg("Got Aftermarket unpair request.")

	// TODO(elffjs): Is SELECT ... FOR UPDATE better here?
	tx, err := udc.DBS().Writer.BeginTx(c.Context(), &sql.TxOptions{Isolation: sql.LevelSerializable})
	if err != nil {
		return err
	}
	defer tx.Rollback() //nolint

	vnft, apnft, err := udc.checkUnpairable(c.Context(), tx, userDeviceID)
	if err != nil {
		return err
	}

	vehicleToken := vnft.TokenID.Int(nil)
	apToken := apnft.TokenID.Int(nil)

	client := registry.Client{
		Producer:     udc.producer,
		RequestTopic: "topic.transaction.request.send",
		Contract: registry.Contract{
			ChainID: big.NewInt(udc.Settings.DIMORegistryChainID),
			Address: common.HexToAddress(udc.Settings.DIMORegistryAddr),
			Name:    "DIMO",
			Version: "1",
		},
	}

	uads := registry.UnPairAftermarketDeviceSign{
		AftermarketDeviceNode: apToken,
		VehicleNode:           vehicleToken,
	}

	// Re-using this struct. A bit lazy.
	var pairReq AftermarketDevicePairRequest
	err = c.BodyParser(&pairReq)
	if err != nil {
		return fiber.NewError(fiber.StatusBadRequest, "Couldn't parse request body.")
	}

	hash, err := client.Hash(&uads)
	if err != nil {
		return err
	}

	sigBytes := pairReq.Signature
	if len(sigBytes) != 65 {
		return fiber.NewError(fiber.StatusBadRequest, fmt.Sprintf("Signature has length %d, not the required 65.", len(sigBytes)))
	}

	recAddr, err := helpers.Ecrecover(hash, sigBytes)
	if err != nil {
		return err
	}

	if recAddr != realAddr {
		return fiber.NewError(fiber.StatusBadRequest, "Invalid signature.")
	}

	requestID := ksuid.New().String()

	mtr := models.MetaTransactionRequest{
		ID:     requestID,
		Status: models.MetaTransactionRequestStatusUnsubmitted,
	}
	err = mtr.Insert(c.Context(), tx, boil.Infer())
	if err != nil {
		return err
	}

	apnft.UnpairRequestID = null.StringFrom(requestID)
	_, err = apnft.Update(c.Context(), tx, boil.Whitelist(models.AftermarketDeviceColumns.UnpairRequestID, models.AftermarketDeviceColumns.UpdatedAt))
	if err != nil {
		return err
	}

	// This is a bit iffy, since we don't want to save this record and then fail to send to Kafka.
	// But the opposite is worse, I think.
	err = tx.Commit()
	if err != nil {
		return err
	}

	return client.UnPairAftermarketDeviceSign(requestID, apToken, vehicleToken, sigBytes)
}

type AftermarketDeviceClaimRequest struct {
	// UserSignature is the signature from the user, using their private key.
	UserSignature string `json:"userSignature"`
	// AftermarketDeviceSignature is the signature from the aftermarket device.
	AftermarketDeviceSignature string `json:"aftermarketDeviceSignature"`
}

type AftermarketDevicePairRequest struct {
	// ExternalID is the serial number of the aftermarket device.
	ExternalID string `json:"externalId"`
	// Signature is the 65-byte, hex-encoded Ethereum signature of the pairing payload
	// by the vehicle owner.
	Signature hexutil.Bytes `json:"signature"`
	// AftermarketDeviceSignature is the 65-byte, hex-encoded Ethereum signature of
	// the pairing payload by the device. Only needed if the vehicle owner and aftermarket
	// device owner are not the same.
	AftermarketDeviceSignature hexutil.Bytes `json:"aftermarketDeviceSignature"`
}

// PostUnclaimAutoPi godoc
// @Description Dev-only endpoint for removing a claim. Removes the flag on-chain and clears
// @Description the owner in the database.
// @Produce json
// @Param serial path string true "AutoPi unit id"
// @Success 204
// @Security BearerAuth
// @Router /aftermarket/device/by-serial/{serial}/commands/unclaim [post]
func (udc *UserDevicesController) PostUnclaimAutoPi(c *fiber.Ctx) error {
	userID := helpers.GetUserID(c)
	unitID := c.Params("serial")

	logger := udc.log.With().Str("userId", userID).Str("serial", unitID).Str("route", c.Route().Name).Logger()

	logger.Info().Msg("Got unclaim request.")

	unit, err := models.AftermarketDevices(models.AftermarketDeviceWhere.Serial.EQ(unitID)).One(c.Context(), udc.DBS().Reader)
	if err != nil {
		if err == sql.ErrNoRows {
			return fiber.NewError(fiber.StatusNotFound, "Aftermarket device not minted.")
		}
		return err
	}

	apToken := unit.TokenID.Int(nil)

	client := registry.Client{
		Producer:     udc.producer,
		RequestTopic: "topic.transaction.request.send",
		Contract: registry.Contract{
			ChainID: big.NewInt(udc.Settings.DIMORegistryChainID),
			Address: common.HexToAddress(udc.Settings.DIMORegistryAddr),
			Name:    "DIMO",
			Version: "1",
		},
	}

	requestID := ksuid.New().String()

	unit.OwnerAddress = null.Bytes{}
	unit.UserID = null.String{}
	unit.ClaimMetaTransactionRequestID = null.String{}
	unit.UnpairRequestID = null.String{}
	if _, err := unit.Update(c.Context(), udc.DBS().Writer, boil.Infer()); err != nil {
		return err
	}

	return client.UnclaimAftermarketDeviceNode(requestID, []*big.Int{apToken})
}

func (udc *UserDevicesController) registerDeviceIntegrationInner(c *fiber.Ctx, userID, userDeviceID, integrationID string) error {
	logger := udc.log.With().
		Str("userId", userID).
		Str("userDeviceId", userDeviceID).
		Str("integrationId", integrationID).
		Str("route", c.Route().Path).
		Logger()
	logger.Info().Msg("Attempting to register device integration")

	tx, err := udc.DBS().Writer.BeginTx(c.Context(), nil)
	if err != nil {
		return fiber.NewError(fiber.StatusInternalServerError, fmt.Sprintf("failed to create transaction: %s", err))
	}
	defer tx.Rollback() //nolint
	ud, err := models.UserDevices(
		models.UserDeviceWhere.ID.EQ(userDeviceID),
	).One(c.Context(), tx)
	if err != nil {
		if errors.Is(err, sql.ErrNoRows) {
			return fiber.NewError(fiber.StatusBadRequest, fmt.Sprintf("could not find device with id %s for user %s", userDeviceID, userID))
		}
		logger.Err(err).Msg("Unexpected database error searching for user device")
		return err
	}

	if !ud.CountryCode.Valid {
		return fiber.NewError(fiber.StatusBadRequest, fmt.Sprintf("device %s does not have a country code, can't check compatibility", ud.ID))
	}

	countryRecord := constants.FindCountry(ud.CountryCode.String)
	if countryRecord == nil {
		return fiber.NewError(fiber.StatusInternalServerError, fmt.Sprintf("can't find compatibility region for country %s", ud.CountryCode.String))
	}
	logger = logger.With().Str("region", countryRecord.Region).Logger()

	dd, err := udc.DeviceDefSvc.GetDeviceDefinitionByID(c.Context(), ud.DeviceDefinitionID)
	if err != nil {
		logger.Err(err).Msg("grpc error searching for device definition")
		return shared.GrpcErrorToFiber(err, "failed to get device definition with id: "+ud.DeviceDefinitionID)
	}

	logger.Info().Msgf("get device definition id result during registration %+v", dd)

	// filter out the desired integration from the compatible ones
	var deviceInteg *ddgrpc.Integration
	for _, integration := range dd.DeviceIntegrations {
		if integration.Integration.Id == integrationID {
			deviceInteg = &ddgrpc.Integration{
				Id:     integration.Integration.Id,
				Type:   integration.Integration.Type,
				Style:  integration.Integration.Style,
				Vendor: integration.Integration.Vendor,
			}
			break
		}
	}

	if deviceInteg == nil {
		// todo need a test for this
		return fiber.NewError(fiber.StatusBadRequest,
			fmt.Sprintf("deviceDefinitionId %s does not support integrationId %s for region %s", ud.DeviceDefinitionID, integrationID, countryRecord.Region))
	}

	if exists, err := models.UserDeviceAPIIntegrationExists(c.Context(), tx, userDeviceID, integrationID); err != nil {
		logger.Err(err).Msg("Unexpected database error looking for existing instance of integration")
		return err
	} else if exists {
		return fiber.NewError(fiber.StatusBadRequest, fmt.Sprintf("userDeviceId %s already has a user_device_api_integration with integrationId %s, please delete that first", userDeviceID, integrationID))
	}

	var regErr error
	// The per-integration handler is responsible for handling the fiber context and committing the
	// transaction.
	switch vendor := deviceInteg.Vendor; vendor {
	case constants.SmartCarVendor:
		regErr = udc.registerSmartcarIntegration(c, &logger, tx, deviceInteg, ud)
	case constants.TeslaVendor:
		regErr = udc.registerDeviceTesla(c, &logger, tx, userDeviceID, deviceInteg, ud)
	case constants.AutoPiVendor:
		logger.Error().Msg("autopi register request via invalid route: /user/devices/:userDeviceID/integrations/:integrationID")
		return errors.New("this route cannot be used to register an autopi anymore - update your client")
	default:
		logger.Error().Str("vendor", vendor).Msg("Attempted to register an unsupported integration")
		return fiber.NewError(fiber.StatusBadRequest, fmt.Sprintf("unsupported integration %s", integrationID))
	}

	if regErr != nil {
		return regErr
	}

	udc.runPostRegistration(c.Context(), &logger, userDeviceID, integrationID, deviceInteg)

	return nil
}

// RegisterDeviceIntegration godoc
// @Description Submit credentials for registering a device with a given integration.
// @Tags        integrations
// @Accept      json
// @Param       userDeviceIntegrationRegistration body controllers.RegisterDeviceIntegrationRequest true "Integration credentials"
// @Success     204
// @Security    BearerAuth
// @Router      /user/devices/{userDeviceID}/integrations/{integrationID} [post]
func (udc *UserDevicesController) RegisterDeviceIntegration(c *fiber.Ctx) error {
	userID := helpers.GetUserID(c)
	userDeviceID := c.Params("userDeviceID")
	integrationID := c.Params("integrationID")

	return udc.registerDeviceIntegrationInner(c, userID, userDeviceID, integrationID)
}

/** Refactored / helper methods **/

// runPostRegistration runs tasks that should be run after a successful integration. For now, this
// just means emitting an event to topic.event for the activity log.
func (udc *UserDevicesController) runPostRegistration(ctx context.Context, logger *zerolog.Logger, userDeviceID, integrationID string, integ *ddgrpc.Integration) {
	// Just reload the entire tree of attributes. Too many things modify this during the registration flow.
	udai, err := models.UserDeviceAPIIntegrations(
		models.UserDeviceAPIIntegrationWhere.UserDeviceID.EQ(userDeviceID),
		models.UserDeviceAPIIntegrationWhere.IntegrationID.EQ(integrationID),
		qm.Load(models.UserDeviceAPIIntegrationRels.UserDevice),
	).One(ctx, udc.DBS().Reader)
	if err != nil {
		logger.Err(err).Msg("Couldn't retrieve UDAI for post-registration tasks.")
		return
	}

	ud := udai.R.UserDevice
	// pull dd info again - don't pass it in, as it may have changed
	dd, err2 := udc.DeviceDefSvc.GetDeviceDefinitionByID(ctx, ud.DeviceDefinitionID)
	if err2 != nil {
		logger.Err(err2).Str("deviceDefinitionId", ud.DeviceDefinitionID).Msg("failed to retrieve device defintion")
	}

	err = udc.eventService.Emit(
		&shared.CloudEvent[any]{
			Type:    "com.dimo.zone.device.integration.create",
			Source:  "devices-api",
			Subject: userDeviceID,
			Data: services.UserDeviceIntegrationEvent{
				Timestamp: time.Now(),
				UserID:    ud.UserID,
				Device: services.UserDeviceEventDevice{
					ID:                 userDeviceID,
					DeviceDefinitionID: dd.DeviceDefinitionId,
					Make:               dd.Type.Make,
					Model:              dd.Type.Model,
					Year:               int(dd.Type.Year),
					VIN:                ud.VinIdentifier.String,
				},
				Integration: services.UserDeviceEventIntegration{
					ID:     integ.Id,
					Type:   integ.Type,
					Style:  integ.Style,
					Vendor: integ.Vendor,
				},
			},
		},
	)
	if err != nil {
		logger.Err(err).Msg("Failed to emit integration event.")
	}

	region := ""
	if ud.CountryCode.Valid {
		countryRecord := constants.FindCountry(ud.CountryCode.String)
		if countryRecord != nil {
			region = countryRecord.Region
		}
	}
	err = udc.deviceDefinitionRegistrar.Register(services.DeviceDefinitionDTO{
		IntegrationID:      integ.Id,
		UserDeviceID:       ud.ID,
		DeviceDefinitionID: ud.DeviceDefinitionID,
		Make:               dd.Type.Make,
		Model:              dd.Type.Model,
		Year:               int(dd.Type.Year),
		Region:             region,
		MakeSlug:           dd.Type.MakeSlug,
		ModelSlug:          dd.Type.ModelSlug,
	})
	if err != nil {
		logger.Err(err).Msg("Failed to set values in device definition tables.")
	}
}

var smartcarCallErr = fiber.NewError(fiber.StatusInternalServerError, "Error communicating with Smartcar.")

func (udc *UserDevicesController) registerSmartcarIntegration(c *fiber.Ctx, logger *zerolog.Logger, tx *sql.Tx, integ *ddgrpc.Integration, ud *models.UserDevice) error {
	reqBody := new(RegisterDeviceIntegrationRequest)
	if err := c.BodyParser(reqBody); err != nil {
		return fiber.NewError(fiber.StatusBadRequest, "Couldn't parse request JSON body.")
	}
	var token *smartcar.Token
	// check for token in redis, if exists do not call this.
	if ud.VinIdentifier.Valid {
		scTokenGet, err := udc.redisCache.Get(c.Context(), buildSmartcarTokenKey(ud.VinIdentifier.String, ud.UserID)).Result()
		if err == nil && len(scTokenGet) > 0 {
			decrypted, err := udc.cipher.Decrypt(scTokenGet)
			if err != nil {
				return errors.Wrap(err, "failed to decrypt sc token")
			}
			// found existing token
			token = &smartcar.Token{}
			err = json.Unmarshal([]byte(decrypted), token)
			if err != nil {
				udc.log.Err(err).Msgf("failed to unmarshal smartcar token found in redis cache for vin: %s", ud.VinIdentifier.String)
			}
			// clear cache
			udc.redisCache.Del(c.Context(), buildSmartcarTokenKey(ud.VinIdentifier.String, ud.UserID))
		}
	}
	if token == nil {
		// no token found or could be unmarshalled so try exchangecode, assumption is it has not been called before for this code
		var err error
		token, err = udc.smartcarClient.ExchangeCode(c.Context(), reqBody.Code, reqBody.RedirectURI)
		if err != nil {
			var scErr *services.SmartcarError
			if errors.As(err, &scErr) {
				logger.Error().Msgf("Failed exchanging Authorization code. Status code %d, request id %s, and body `%s`.", scErr.Code, scErr.RequestID, string(scErr.Body))
			} else {
				logger.Err(err).Msg("Failed to exchange authorization code with Smartcar.")
			}

			// This may not be the user's fault, but 400 for now.
			return fiber.NewError(fiber.StatusBadRequest, "Failed to exchange authorization code with Smartcar.")
		}
	}

	scUserID, err := udc.smartcarClient.GetUserID(c.Context(), token.Access)
	if err != nil {
		logger.Err(err).Msg("Failed to retrieve user ID from Smartcar.")
		return smartcarCallErr
	}

	externalID, err := udc.smartcarClient.GetExternalID(c.Context(), token.Access)
	if err != nil {
		logger.Err(err).Msg("Failed to retrieve vehicle ID from Smartcar.")
		return smartcarCallErr
	}
	// by default use vin from userdevice, unless if it is not confirmed, in that case pull from SC
	vin := ud.VinIdentifier.String
	if !ud.VinConfirmed {
		vin, err = udc.smartcarClient.GetVIN(c.Context(), token.Access, externalID)
		if err != nil {
			logger.Err(err).Msg("Failed to retrieve VIN from Smartcar.")
			return smartcarCallErr
		}

		if ud.VinConfirmed && ud.VinIdentifier.String != vin {
			return fiber.NewError(fiber.StatusConflict, fmt.Sprintf("Vehicle's confirmed VIN does not match Smartcar's %s.", vin))
		}
	}
	localLog := logger.With().Str("vin", vin).Str("userId", ud.UserID).Logger()

	// Prevent users from connecting a vehicle if it's already connected through another user
	// device object. Disabled outside of prod for ease of testing.
	if udc.Settings.IsProduction() {
		if vin[0:3] == "0SC" {
			localLog.Error().Msgf("Smartcar test VIN %s is not allowed.", vin)
			return fiber.NewError(fiber.StatusConflict, fmt.Sprintf("Smartcar test VIN %s is not allowed.", vin))
		}
		// Probably a race condition here. Need to either lock something or impose a greater
		// isolation level.
		conflict, err := models.UserDevices(
			models.UserDeviceWhere.ID.NEQ(ud.ID), // If you want to re-register, or register a different integration, that's okay.
			models.UserDeviceWhere.VinIdentifier.EQ(null.StringFrom(vin)),
			models.UserDeviceWhere.VinConfirmed.EQ(true),
		).Exists(c.Context(), tx)
		if err != nil {
			localLog.Err(err).Msg("Failed to search for VIN conflicts.")
			return opaqueInternalError
		}

		if conflict {
			localLog.Error().Msg("VIN %s already in use.")
			return fiber.NewError(fiber.StatusConflict, fmt.Sprintf("VIN %s in use by a previously connected device.", ud.VinIdentifier.String))
		}
	}

	endpoints, err := udc.smartcarClient.GetEndpoints(c.Context(), token.Access, externalID)
	if err != nil {
		localLog.Err(err).Msg("Failed to retrieve permissions from Smartcar.")
		return smartcarCallErr
	}

	var commands *services.UserDeviceAPIIntegrationsMetadataCommands

	doorControl, err := udc.smartcarClient.HasDoorControl(c.Context(), token.Access, externalID)
	if err != nil {
		localLog.Err(err).Msg("Failed to retrieve door control permissions from Smartcar.")
		return smartcarCallErr
	}

	if doorControl {
		commands = udc.smartcarClient.GetAvailableCommands()
	}

	meta := services.UserDeviceAPIIntegrationsMetadata{
		SmartcarUserID:    &scUserID,
		SmartcarEndpoints: endpoints,
		Commands:          commands,
	}

	b, err := json.Marshal(meta)
	if err != nil {
		return err
	}

	encAccess, err := udc.cipher.Encrypt(token.Access)
	if err != nil {
		return opaqueInternalError
	}

	encRefresh, err := udc.cipher.Encrypt(token.Refresh)
	if err != nil {
		return opaqueInternalError
	}

	taskID := ksuid.New().String()

	integration := &models.UserDeviceAPIIntegration{
		TaskID:          null.StringFrom(taskID),
		ExternalID:      null.StringFrom(externalID),
		UserDeviceID:    ud.ID,
		IntegrationID:   integ.Id,
		Status:          models.UserDeviceAPIIntegrationStatusPendingFirstData,
		AccessToken:     null.StringFrom(encAccess),
		AccessExpiresAt: null.TimeFrom(token.AccessExpiry),
		RefreshToken:    null.StringFrom(encRefresh),
		Metadata:        null.JSONFrom(b),
	}

	if err := integration.Insert(c.Context(), tx, boil.Infer()); err != nil {
		localLog.Err(err).Msg("Unexpected database error inserting new Smartcar integration registration.")
		return opaqueInternalError
	}

	if !ud.VinConfirmed {
		ud.VinIdentifier = null.StringFrom(strings.ToUpper(vin))
		ud.VinConfirmed = true
		_, err = ud.Update(c.Context(), tx, boil.Infer())
		if err != nil {
			return opaqueInternalError
		}
	}

	if err := udc.smartcarTaskSvc.StartPoll(integration); err != nil {
		localLog.Err(err).Msg("Couldn't start Smartcar polling.")
		return opaqueInternalError
	}

	if err := tx.Commit(); err != nil {
		localLog.Error().Msg("Failed to commit new user device integration.")
		return opaqueInternalError
	}

	localLog.Info().Msg("Finished Smartcar device registration.")

	return c.SendStatus(fiber.StatusNoContent)
}

func (udc *UserDevicesController) registerDeviceTesla(c *fiber.Ctx, logger *zerolog.Logger, tx *sql.Tx, userDeviceID string, integ *ddgrpc.Integration, ud *models.UserDevice) error {
	if existingIntegrations, err := models.UserDeviceAPIIntegrations(
		models.UserDeviceAPIIntegrationWhere.UserDeviceID.EQ(userDeviceID),
	).Count(c.Context(), tx); err != nil {
		return err
	} else if existingIntegrations > 0 {
		return fiber.NewError(fiber.StatusConflict, "Delete existing integration before connecting through Tesla.")
	}

	reqBody := new(RegisterDeviceIntegrationRequest)
	if err := c.BodyParser(reqBody); err != nil {
		return fiber.NewError(fiber.StatusBadRequest, "Couldn't parse request body.")
	}

	// Flag for which api version should be used
	apiVersion := constants.TeslaAPIV1
	if reqBody.Version != 0 {
		apiVersion = reqBody.Version
	}

	if reqBody.ExternalID == "" {
		return fiber.NewError(fiber.StatusBadRequest, "Missing externalId field.")
	}

	// We'll use this to kick off the job
	teslaID, err := strconv.Atoi(reqBody.ExternalID)
	if err != nil {
		return fiber.NewError(fiber.StatusBadRequest, fmt.Sprintf("Couldn't parse externalId %q as an integer.", teslaID))
	}

	region := ""
	teslaV2CacheKey := ""
	if apiVersion == constants.TeslaAPIV2 { // If version is 2, we are using fleet api which has token stored in cache
		user, err := udc.usersClient.GetUser(c.Context(), &pb.GetUserRequest{Id: ud.UserID})
		if err != nil {
			return fiber.NewError(fiber.StatusInternalServerError, "could not fetch user information: %w", err.Error())
		}
		if user.EthereumAddress == nil {
			return fiber.NewError(fiber.StatusBadRequest, "missing wallet details for user")
		}
		teslaV2CacheKey = fmt.Sprintf(teslaFleetAuthCacheKey, *user.EthereumAddress)

		deviceIntReq, err := udc.getTeslaAuthFromCache(c.Context(), teslaV2CacheKey)
		if err != nil {
			udc.log.Err(err).Msg("Error occurred retrieving tesla auth from cache")
			return fiber.NewError(fiber.StatusBadRequest, "Couldn't retrieve stored credentials: "+err.Error())
		}
		reqBody.RefreshToken = deviceIntReq.RefreshToken
		reqBody.AccessToken = deviceIntReq.AccessToken
		reqBody.ExpiresIn = int(time.Until(deviceIntReq.Expiry).Seconds())
		region = deviceIntReq.Region
	}

	v, err := udc.getTeslaVehicle(c.Context(), reqBody.AccessToken, region, teslaID, apiVersion)
	if err != nil {
		return fiber.NewError(fiber.StatusBadRequest, "Couldn't retrieve vehicle from Tesla.")
	}

	// Prevent users from connecting a vehicle if it's already connected through another user
	// device object. Disabled outside of prod for ease of testing.
	if udc.Settings.IsProduction() {
		// Probably a race condition here.
		var conflict bool
		conflict, err = models.UserDevices(
			models.UserDeviceWhere.ID.NEQ(userDeviceID), // If you want to re-register, that's okay.
			models.UserDeviceWhere.VinIdentifier.EQ(null.StringFrom(v.VIN)),
			models.UserDeviceWhere.VinConfirmed.EQ(true),
		).Exists(c.Context(), tx)

		if err != nil {
			return err
		}

		if conflict {
			return fiber.NewError(fiber.StatusConflict, fmt.Sprintf("VIN %s in use by another vehicle.", v.VIN))
		}
	}

	if err := fixTeslaDeviceDefinition(c.Context(), logger, udc.DeviceDefSvc, tx, integ, ud, v.VIN); err != nil {
		return fmt.Errorf("correcting device definition: %w", err)
	}

	encAccessToken, err := udc.cipher.Encrypt(reqBody.AccessToken)
	if err != nil {
		return err
	}

	encRefreshToken, err := udc.cipher.Encrypt(reqBody.RefreshToken)
	if err != nil {
		return err
	}

	var commands *services.UserDeviceAPIIntegrationsMetadataCommands
	if apiVersion == constants.TeslaAPIV2 {
		commands = udc.teslaFleetAPISvc.GetAvailableCommands()
	} else {
		commands = udc.teslaService.GetAvailableCommands()
	}

	meta := services.UserDeviceAPIIntegrationsMetadata{
		Commands:        commands,
		TeslaAPIVersion: apiVersion,
		TeslaRegion:     region,
	}

	b, err := json.Marshal(meta)
	if err != nil {
		return err
	}

	taskID := ksuid.New().String()

	integration := models.UserDeviceAPIIntegration{
		UserDeviceID:    userDeviceID,
		IntegrationID:   integ.Id,
		ExternalID:      null.StringFrom(reqBody.ExternalID),
		Status:          models.UserDeviceAPIIntegrationStatusPendingFirstData,
		AccessToken:     null.StringFrom(encAccessToken),
		AccessExpiresAt: null.TimeFrom(time.Now().Add(time.Duration(reqBody.ExpiresIn) * time.Second)),
		RefreshToken:    null.StringFrom(encRefreshToken), // Don't know when this expires.
		TaskID:          null.StringFrom(taskID),
		Metadata:        null.JSONFrom(b),
	}

	if err := integration.Insert(c.Context(), tx, boil.Infer()); err != nil {
		return err
	}

	ud.VinIdentifier = null.StringFrom(strings.ToUpper(v.VIN))
	ud.VinConfirmed = true
	_, err = ud.Update(c.Context(), tx, boil.Infer())
	if err != nil {
		return err
	}

	if err := udc.wakeupTeslaVehicle(c.Context(), reqBody.AccessToken, region, teslaID, apiVersion); err != nil {
		logger.Err(err).Msg("Couldn't wake up Tesla.")
	}

	if udc.Settings.IsProduction() {
		tokenID, ok := ud.TokenID.Int64()
		if !ok {
			return errors.New("failed to parse vehicle token id")
		}
		udc.requestValuation(v.VIN, userDeviceID, tokenID)
		udc.requestInstantOffer(userDeviceID, tokenID)
	}
	if err := udc.teslaTaskService.StartPoll(v, &integration, apiVersion, region); err != nil {
		return err
	}

	if err := tx.Commit(); err != nil {
		return err
	}

	logger.Info().Msg("Finished Tesla device registration")

	if apiVersion == constants.TeslaAPIV2 && teslaV2CacheKey != "" {
		err = udc.redisCache.Del(c.Context(), teslaV2CacheKey).Err()
		if err != nil {
			udc.log.Err(err).Str("cacheKey", teslaV2CacheKey).Msg("error occurred deleting record from cache")
		}
	}

	return c.SendStatus(fiber.StatusNoContent)
}

func (udc *UserDevicesController) wakeupTeslaVehicle(ctx context.Context, token, region string, vehicleID, version int) error {
	var err error
	if version == constants.TeslaAPIV2 {
		err = udc.teslaFleetAPISvc.WakeUpVehicle(ctx, token, region, vehicleID)
	} else {
		err = udc.teslaService.WakeUpVehicle(token, vehicleID)
	}
	return err
}

func (udc *UserDevicesController) getTeslaVehicle(ctx context.Context, token, region string, vehicleID, version int) (*services.TeslaVehicle, error) {
	var vehicle *services.TeslaVehicle
	var err error
	if version == constants.TeslaAPIV2 {
		vehicle, err = udc.teslaFleetAPISvc.GetVehicle(ctx, token, region, vehicleID)
	} else {
		vehicle, err = udc.teslaService.GetVehicle(token, vehicleID)
	}

	return vehicle, err
}

func (udc *UserDevicesController) getTeslaAuthFromCache(ctx context.Context, cacheKey string) (*services.TeslaAuthCodeResponse, error) {
	encTeslaAuth, err := udc.redisCache.Get(ctx, cacheKey).Result()
	if err != nil {
		if errors.Is(err, redis.Nil) {
			return nil, fmt.Errorf("tesla authorization token has expired")
		}
		return nil, fmt.Errorf("could not retrieve Tesla credentials: %w", err)
	}
	if len(encTeslaAuth) == 0 {
		return nil, fmt.Errorf("no credential found")
	}
	decrypted, err := udc.cipher.Decrypt(encTeslaAuth)
	if err != nil {
		return nil, fmt.Errorf("failed to decrypt tesla token: %w", err)
	}

	teslaAuth := &services.TeslaAuthCodeResponse{}
	err = json.Unmarshal([]byte(decrypted), &teslaAuth)
	if err != nil {
		return nil, fmt.Errorf("failed to parse tesla authorization token: %w", err)
	}

	if teslaAuth.AccessToken == "" || teslaAuth.RefreshToken == "" || teslaAuth.Expiry.IsZero() {
		return nil, fmt.Errorf("missing tesla auth credentials")
	}

	return teslaAuth, nil
}

// fixTeslaDeviceDefinition tries to use the VIN provided by Tesla to correct the device definition
// used by a device.
//
// We do not attempt to create any new entries in integrations, device_definitions, or
// device_integrations. This should all be handled elsewhere for Tesla.
func fixTeslaDeviceDefinition(ctx context.Context, logger *zerolog.Logger, ddSvc services.DeviceDefinitionService, exec boil.ContextExecutor, _ *ddgrpc.Integration, ud *models.UserDevice, vin string) error {
	vinMake := "Tesla"
	vinModel := shared.VIN(vin).TeslaModel()
	vinYear := shared.VIN(vin).Year()
	mmy, err := ddSvc.FindDeviceDefinitionByMMY(ctx, vinMake, vinModel, vinYear)

	if err != nil {
		return err
	}

	if mmy.DeviceDefinitionId != ud.DeviceDefinitionID {
		logger.Warn().Msgf(
			"Device moving to new device definition from %s to %s", ud.DeviceDefinitionID, mmy.DeviceDefinitionId,
		)
		ud.DeviceDefinitionID = mmy.DeviceDefinitionId
		_, err = ud.Update(ctx, exec, boil.Infer())
		if err != nil {
			return err
		}
	}

	return nil
}

/** Structs for request / response **/

type UserDeviceIntegrationStatus struct {
	IntegrationID     string                 `json:"integrationId"`
	Status            string                 `json:"status"`
	CreatedAt         time.Time              `json:"createdAt"`
	ExternalID        *string                `json:"externalId"`
	UpdatedAt         time.Time              `json:"updatedAt"`
	Metadata          null.JSON              `json:"metadata" swaggertype:"string"`
	IntegrationVendor string                 `json:"integrationVendor"`
	Mint              *SyntheticDeviceStatus `json:"syntheticDevice,omitempty"`
	TokenID           *big.Int               `json:"tokenId,omitempty"`
}

// RegisterDeviceIntegrationRequest carries credentials used to connect the device to a given
// integration.
type RegisterDeviceIntegrationRequest struct {
	// Code is an OAuth authorization code. Not used in all integrations.
	Code string `json:"code"`
	// RedirectURI is the OAuth redirect URI used by the frontend. Not used in all integrations.
	RedirectURI string `json:"redirectURI"`
	// ExternalID specifies which vehicle on the account to select. It is only used for
	// software integrations.
	ExternalID   string `json:"externalId"`
	AccessToken  string `json:"accessToken"`
	ExpiresIn    int    `json:"expiresIn"`
	RefreshToken string `json:"refreshToken"`
	Version      int    `json:"version"`
}

type TeslaIntegrationInfo struct {
	// APIVersion is the version of the Tesla API being used. There are currently two valid values:
	// 1 is the old "Owner API", 2 is the new "Fleet API".
	APIVersion int `json:"apiVersion"`
	// VirtualKeyAdded is true if the DIMO virtual key has been added to the vehicle.
	VirtualKeyAdded bool `json:"virtualKeyAdded"`
	// TelemetrySubscribed is true if DIMO has subscribed to the vehicle's telemetry stream.
	TelemetrySubscribed bool `json:"telemetrySubscribed"`
}

type GetUserDeviceIntegrationResponse struct {
	// Status is one of "Pending", "PendingFirstData", "Active", "Failed", "DuplicateIntegration".
	Status string `json:"status"`
	// ExternalID is the identifier used by the third party for the device. It may be absent if we
	// haven't authorized yet.
	ExternalID null.String `json:"externalId" swaggertype:"string"`

	// Contains further details about tesla integration status
	Tesla *TeslaIntegrationInfo `json:"tesla,omitempty"`

	// CreatedAt is the creation time of this integration for this device.
	CreatedAt time.Time `json:"createdAt"`
}

type ManufacturerInfo struct {
	TokenID *big.Int `json:"tokenId"`
	Name    string   `json:"name"`
}

// AutoPiDeviceInfo is used to get the info about a unit
type AutoPiDeviceInfo struct {
	IsUpdated         bool      `json:"isUpdated"`
	DeviceID          string    `json:"deviceId"`
	UnitID            string    `json:"unitId"`
	DockerReleases    []int     `json:"dockerReleases"`
	HwRevision        string    `json:"hwRevision"`
	Template          int       `json:"template"`
	LastCommunication time.Time `json:"lastCommunication"`
	ReleaseVersion    string    `json:"releaseVersion"`
	ShouldUpdate      bool      `json:"shouldUpdate"`

	TokenID            *big.Int        `json:"tokenId,omitempty"`
	EthereumAddress    *common.Address `json:"ethereumAddress,omitempty"`
	OwnerAddress       *string         `json:"ownerAddress,omitempty"`
	BeneficiaryAddress *common.Address `json:"beneficiaryAddress,omitempty"`

	// Claim contains the status of the on-chain claiming meta-transaction.
	Claim *TransactionStatus `json:"claim,omitempty"`
	// Pair contains the status of the on-chain pairing meta-transaction.
	Pair *TransactionStatus `json:"pair,omitempty"`
	// Unpair contains the status of the on-chain unpairing meta-transaction.
	Unpair *TransactionStatus `json:"unpair,omitempty"`

	Manufacturer *ManufacturerInfo `json:"manufacturer,omitempty"`
}

// TransactionStatus summarizes the state of an on-chain operation.
type TransactionStatus struct {
	// Status is the state of the transaction performing this operation.
	Status string `json:"status" enums:"Unsubmitted,Submitted,Mined,Confirmed,Failed" example:"Mined"`
	// Hash is the hexidecimal transaction hash, available for any transaction at the Submitted stage or greater.
	Hash *string `json:"hash,omitempty" example:"0x28b4662f1e1b15083261a4a5077664f4003d58cb528826b7aab7fad466c28e70"`
	// CreatedAt is the timestamp of the creation of the meta-transaction.
	CreatedAt time.Time `json:"createdAt" example:"2022-10-01T09:22:21.002Z"`
	// UpdatedAt is the last time we updated the status of the transaction.
	UpdatedAt time.Time `json:"updatedAt" example:"2022-10-01T09:22:26.337Z"`
	// FailureReason is populated if the status is "Failed" because of an on-chain revert and
	// we were able to decode the reason.
	FailureReason *string `json:"failureReason,omitempty"`
}<|MERGE_RESOLUTION|>--- conflicted
+++ resolved
@@ -653,13 +653,9 @@
 			addrStr := addr.Hex()
 			ownerAddress = &addrStr
 			beneficiaryAddress = &addr
-<<<<<<< HEAD
-			claim = &TransactionStatus{
-=======
 			// We do this because we're worried the claim originated in the chain and not our
 			// backend.
-			claim = &AftermarketDeviceTransactionStatus{
->>>>>>> 5f569923
+			claim = &TransactionStatus{
 				Status: models.MetaTransactionRequestStatusConfirmed,
 			}
 		}
@@ -670,18 +666,11 @@
 		}
 
 		if req := dbUnit.R.ClaimMetaTransactionRequest; req != nil {
-<<<<<<< HEAD
 			claim = &TransactionStatus{
-				Status:    req.Status,
-				CreatedAt: req.CreatedAt,
-				UpdatedAt: req.UpdatedAt,
-=======
-			claim = &AftermarketDeviceTransactionStatus{
 				Status:        req.Status,
 				CreatedAt:     req.CreatedAt,
 				UpdatedAt:     req.UpdatedAt,
 				FailureReason: req.FailureReason.Ptr(),
->>>>>>> 5f569923
 			}
 			if req.Hash.Valid {
 				hash := hexutil.Encode(req.Hash.Bytes)
@@ -691,18 +680,11 @@
 
 		// Check for pair.
 		if req := dbUnit.R.PairRequest; req != nil {
-<<<<<<< HEAD
 			pair = &TransactionStatus{
-				Status:    req.Status,
-				CreatedAt: req.CreatedAt,
-				UpdatedAt: req.UpdatedAt,
-=======
-			pair = &AftermarketDeviceTransactionStatus{
 				Status:        req.Status,
 				CreatedAt:     req.CreatedAt,
 				UpdatedAt:     req.UpdatedAt,
 				FailureReason: req.FailureReason.Ptr(),
->>>>>>> 5f569923
 			}
 			if req.Status != models.MetaTransactionRequestStatusUnsubmitted {
 				hash := hexutil.Encode(req.Hash.Bytes)
@@ -712,18 +694,11 @@
 
 		// Check for unpair.
 		if req := dbUnit.R.UnpairRequest; req != nil {
-<<<<<<< HEAD
 			unpair = &TransactionStatus{
-				Status:    req.Status,
-				CreatedAt: req.CreatedAt,
-				UpdatedAt: req.UpdatedAt,
-=======
-			unpair = &AftermarketDeviceTransactionStatus{
 				Status:        req.Status,
 				CreatedAt:     req.CreatedAt,
 				UpdatedAt:     req.UpdatedAt,
 				FailureReason: req.FailureReason.Ptr(),
->>>>>>> 5f569923
 			}
 			if req.Status != models.MetaTransactionRequestStatusUnsubmitted {
 				hash := hexutil.Encode(req.Hash.Bytes)
