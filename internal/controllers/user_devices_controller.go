--- conflicted
+++ resolved
@@ -82,11 +82,8 @@
 	userDeviceSvc             services.UserDeviceService
 	teslaFleetAPISvc          services.TeslaFleetAPIService
 	ipfsSvc                   *ipfs.IPFS
-<<<<<<< HEAD
 	clickHouseConn            clickhouse.Conn
-=======
 	userAddrGetter            helpers.EthAddrGetter
->>>>>>> 929f8335
 }
 
 // PrivilegedDevices contains all devices for which a privilege has been shared
