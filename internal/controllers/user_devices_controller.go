--- conflicted
+++ resolved
@@ -231,16 +231,9 @@
 		var nft *VehicleNFTData
 		var credential *VINCredentialData
 		pu := []PrivilegeUser{}
-<<<<<<< HEAD
 		if !d.TokenID.IsZero() {
 			nftStatus := d.R.MintRequest
-			nft = &NFTData{
-=======
-
-		if vnft := d.R.VehicleNFT; vnft != nil {
-			nftStatus := vnft.R.MintRequest
 			nft = &VehicleNFTData{
->>>>>>> cfd26f5f
 				Status: nftStatus.Status,
 			}
 			if nftStatus.Hash.Valid {
