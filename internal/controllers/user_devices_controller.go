package controllers

import (
	"bytes"
	"context"
	"database/sql"
	"encoding/base64"
	"encoding/json"
	"fmt"
	"math/big"
	"regexp"
	"strconv"
	"strings"
	"time"

	ddgrpc "github.com/DIMO-Network/device-definitions-api/pkg/grpc"
	"github.com/DIMO-Network/devices-api/internal/config"
	"github.com/DIMO-Network/devices-api/internal/constants"
	"github.com/DIMO-Network/devices-api/internal/contracts"
	"github.com/DIMO-Network/devices-api/internal/controllers/helpers"
	"github.com/DIMO-Network/devices-api/internal/services"
	"github.com/DIMO-Network/devices-api/internal/services/autopi"
	"github.com/DIMO-Network/devices-api/internal/services/registry"
	"github.com/DIMO-Network/devices-api/models"
	"github.com/DIMO-Network/shared"
	pb "github.com/DIMO-Network/shared/api/users"
	"github.com/DIMO-Network/shared/db"
	"github.com/DIMO-Network/shared/redis"
	"github.com/Shopify/sarama"
	"github.com/aws/aws-sdk-go-v2/aws"
	"github.com/aws/aws-sdk-go-v2/service/s3"
	"github.com/ericlagergren/decimal"
	"github.com/ethereum/go-ethereum/common"
	"github.com/ethereum/go-ethereum/common/hexutil"
	"github.com/ethereum/go-ethereum/crypto"
	signer "github.com/ethereum/go-ethereum/signer/core/apitypes"
	validation "github.com/go-ozzo/ozzo-validation/v4"
	"github.com/gofiber/fiber/v2"
	"github.com/pkg/errors"
	"github.com/rs/zerolog"
	"github.com/segmentio/ksuid"
	smartcar "github.com/smartcar/go-sdk"
	"github.com/volatiletech/null/v8"
	"github.com/volatiletech/sqlboiler/v4/boil"
	"github.com/volatiletech/sqlboiler/v4/queries"
	"github.com/volatiletech/sqlboiler/v4/queries/qm"
	"github.com/volatiletech/sqlboiler/v4/types"
)

var _ = signer.TypedData{} // Use this package so that the swag command doesn't throw a fit.

type UserDevicesController struct {
	Settings                  *config.Settings
	DBS                       func() *db.ReaderWriter
	DeviceDefSvc              services.DeviceDefinitionService
	DeviceDefIntSvc           services.DeviceDefinitionIntegrationService
	log                       *zerolog.Logger
	eventService              services.EventService
	smartcarClient            services.SmartcarClient
	smartcarTaskSvc           services.SmartcarTaskService
	teslaService              services.TeslaService
	teslaTaskService          services.TeslaTaskService
	cipher                    shared.Cipher
	autoPiSvc                 services.AutoPiAPIService
	autoPiIngestRegistrar     services.IngestRegistrar
	autoPiTaskService         services.AutoPiTaskService
	s3                        *s3.Client
	producer                  sarama.SyncProducer
	deviceDefinitionRegistrar services.DeviceDefinitionRegistrar
	autoPiIntegration         *autopi.Integration
	redisCache                redis.CacheService
	openAI                    services.OpenAI
	usersClient               pb.UserServiceClient
	deviceDataSvc             services.DeviceDataService
	NATSSvc                   *services.NATSService
	wallet                    services.SyntheticWalletInstanceService
	userDeviceSvc             services.UserDeviceService
	teslaFleetAPISvc          services.TeslaFleetAPIService
}

// PrivilegedDevices contains all devices for which a privilege has been shared
type PrivilegedDevices struct {
	Devices []PrivilegedAccessDevice `json:"devices"`
}

// PrivilegedAccessDevice device details for which a privilege has been shared
type PrivilegedAccessDevice struct {
	TokenID      *big.Int       `json:"tokenId"`
	OwnerAddress common.Address `json:"ownerAddress"`
	Device       Device         `json:"type"`
	Privileges   []Privilege    `json:"privileges"`
}

// Privilege ID associated with privilege and expiration time
type Privilege struct {
	ID        int64     `json:"id"`
	UpdatedAt time.Time `json:"updatedAt"`
	ExpiresAt time.Time `json:"expiry"`
}

// Device vehicle make, model, year
type Device struct {
	Make  string `json:"make"`
	Model string `json:"model"`
	Year  int    `json:"year"`
}

// NewUserDevicesController constructor
func NewUserDevicesController(settings *config.Settings,
	dbs func() *db.ReaderWriter,
	logger *zerolog.Logger,
	ddSvc services.DeviceDefinitionService,
	ddIntSvc services.DeviceDefinitionIntegrationService,
	eventService services.EventService,
	smartcarClient services.SmartcarClient,
	smartcarTaskSvc services.SmartcarTaskService,
	teslaService services.TeslaService,
	teslaTaskService services.TeslaTaskService,
	cipher shared.Cipher,
	autoPiSvc services.AutoPiAPIService,
	autoPiIngestRegistrar services.IngestRegistrar,
	deviceDefinitionRegistrar services.DeviceDefinitionRegistrar,
	autoPiTaskService services.AutoPiTaskService,
	producer sarama.SyncProducer,
	s3NFTClient *s3.Client,
	autoPi *autopi.Integration,
	cache redis.CacheService,
	openAI services.OpenAI,
	usersClient pb.UserServiceClient,
	deviceDataSvc services.DeviceDataService,
	natsSvc *services.NATSService,
	wallet services.SyntheticWalletInstanceService,
	userDeviceSvc services.UserDeviceService,
	teslaFleetAPISvc services.TeslaFleetAPIService,
) UserDevicesController {
	return UserDevicesController{
		Settings:                  settings,
		DBS:                       dbs,
		log:                       logger,
		DeviceDefSvc:              ddSvc,
		DeviceDefIntSvc:           ddIntSvc,
		eventService:              eventService,
		smartcarClient:            smartcarClient,
		smartcarTaskSvc:           smartcarTaskSvc,
		teslaService:              teslaService,
		teslaTaskService:          teslaTaskService,
		cipher:                    cipher,
		autoPiSvc:                 autoPiSvc,
		autoPiIngestRegistrar:     autoPiIngestRegistrar,
		autoPiTaskService:         autoPiTaskService,
		s3:                        s3NFTClient,
		producer:                  producer,
		deviceDefinitionRegistrar: deviceDefinitionRegistrar,
		autoPiIntegration:         autoPi,
		redisCache:                cache,
		openAI:                    openAI,
		usersClient:               usersClient,
		deviceDataSvc:             deviceDataSvc,
		NATSSvc:                   natsSvc,
		wallet:                    wallet,
		userDeviceSvc:             userDeviceSvc,
		teslaFleetAPISvc:          teslaFleetAPISvc,
	}
}

func (udc *UserDevicesController) dbDevicesToDisplay(ctx context.Context, devices []*models.UserDevice) ([]UserDeviceFull, error) {
	apiDevices := []UserDeviceFull{}

	if len(devices) == 0 {
		return apiDevices, nil
	}

	ddIDs := make([]string, len(devices))
	for i, d := range devices {
		ddIDs[i] = d.DeviceDefinitionID
	}

	deviceDefinitionResponse, err := udc.DeviceDefSvc.GetDeviceDefinitionsByIDs(ctx, ddIDs)
	if err != nil {
		return nil, shared.GrpcErrorToFiber(err, "deviceDefSvc error getting definition id: "+ddIDs[0])
	}

	filterDeviceDefinition := func(id string, items []*ddgrpc.GetDeviceDefinitionItemResponse) (*ddgrpc.GetDeviceDefinitionItemResponse, error) {
		for _, dd := range items {
			if id == dd.DeviceDefinitionId {
				return dd, nil
			}
		}
		return nil, errors.New("no device definition")
	}

	integrations, err := udc.DeviceDefSvc.GetIntegrations(ctx)
	if err != nil {
		return nil, shared.GrpcErrorToFiber(err, "failed to get integrations")
	}

	for _, d := range devices {
		deviceDefinition, err := filterDeviceDefinition(d.DeviceDefinitionID, deviceDefinitionResponse)
		if err != nil {
			return nil, err
		}

		dd, err := NewDeviceDefinitionFromGRPC(deviceDefinition)
		if err != nil {
			return nil, err
		}

		filteredIntegrations := []services.DeviceCompatibility{}
		if d.CountryCode.Valid {
			if countryRecord := constants.FindCountry(d.CountryCode.String); countryRecord != nil {
				for _, integration := range dd.CompatibleIntegrations {
					if integration.Region == countryRecord.Region {
						integration.Country = d.CountryCode.String // Faking it until the UI updates for regions.
						filteredIntegrations = append(filteredIntegrations, integration)
					}
				}
			}
		}

		dd.CompatibleIntegrations = filteredIntegrations

		var md services.UserDeviceMetadata
		if d.Metadata.Valid {
			if err := d.Metadata.Unmarshal(&md); err != nil {
				return nil, opaqueInternalError
			}
		}

		var sdStat *SyntheticDeviceStatus

		var nft *NFTData
		var credential *VINCredentialData
		pu := []PrivilegeUser{}
		if !d.TokenID.IsZero() {
			nftStatus := d.R.MintRequest
			nft = &NFTData{
				Status: nftStatus.Status,
			}
			if nftStatus.Hash.Valid {
				hash := hexutil.Encode(nftStatus.Hash.Bytes)
				nft.TxHash = &hash
			}

			nft.TokenID = d.TokenID.Int(nil)
			nft.TokenURI = fmt.Sprintf("%s/v1/vehicle/%s", udc.Settings.DeploymentBaseURL, nft.TokenID)
			if d.OwnerAddress.Valid {
				addr := common.BytesToAddress(d.OwnerAddress.Bytes)
				nft.OwnerAddress = &addr
			}

			// NFT Privileges
			udp, err := models.NFTPrivileges(
				models.NFTPrivilegeWhere.TokenID.EQ(types.Decimal(d.TokenID)),
				models.NFTPrivilegeWhere.Expiry.GT(time.Now()),
				models.NFTPrivilegeWhere.ContractAddress.EQ(common.FromHex(udc.Settings.VehicleNFTAddress)),
			).All(ctx, udc.DBS().Reader)
			if err != nil {
				return nil, err
			}

			privByAddr := make(map[string][]Privilege)
			for _, v := range udp {
				ua := common.BytesToAddress(v.UserAddress).Hex()
				privByAddr[ua] = append(privByAddr[ua], Privilege{
					ID:        v.Privilege,
					ExpiresAt: v.Expiry,
					UpdatedAt: v.UpdatedAt,
				})
			}

			for k, v := range privByAddr {
				pu = append(pu, PrivilegeUser{
					Address:    k,
					Privileges: v,
				})
			}

			if sd := d.R.VehicleTokenSyntheticDevice; sd != nil {
				ii, _ := sd.IntegrationTokenID.Uint64()
				mtr := sd.R.MintRequest
				sdStat = &SyntheticDeviceStatus{
					IntegrationID: ii,
					Status:        mtr.Status,
				}
				if mtr.Hash.Valid {
					h := hexutil.Encode(mtr.Hash.Bytes)
					sdStat.TxHash = &h
				}
				if !sd.TokenID.IsZero() {
					sdStat.TokenID = sd.TokenID.Int(nil)
					a := common.BytesToAddress(sd.WalletAddress)
					sdStat.Address = &a
				}
			}

			if cred := d.R.Claim; cred != nil {
				credential = &VINCredentialData{
					VIN:       d.VinIdentifier.String,
					ExpiresAt: cred.ExpirationDate,
					IssuedAt:  cred.IssuanceDate,
					Valid:     time.Now().Before(cred.ExpirationDate),
				}
			}
		}

		udf := UserDeviceFull{
			ID:               d.ID,
			VIN:              d.VinIdentifier.Ptr(),
			VINConfirmed:     d.VinConfirmed,
			Name:             d.Name.Ptr(),
			CustomImageURL:   d.CustomImageURL.Ptr(),
			CountryCode:      d.CountryCode.Ptr(),
			DeviceDefinition: dd,
			Integrations:     NewUserDeviceIntegrationStatusesFromDatabase(d.R.UserDeviceAPIIntegrations, integrations, sdStat),
			Metadata:         md,
			NFT:              nft,
			OptedInAt:        d.OptedInAt.Ptr(),
			PrivilegeUsers:   pu,
			VINCredential:    credential,
		}

		apiDevices = append(apiDevices, udf)
	}

	return apiDevices, nil
}

// GetUserDevices godoc
// @Description gets all devices associated with current user - pulled from token
// @Tags        user-devices
// @Produce     json
// @Success     200 {object} controllers.MyDevicesResp
// @Security    BearerAuth
// @Router      /user/devices/me [get]
func (udc *UserDevicesController) GetUserDevices(c *fiber.Ctx) error {
	userID := helpers.GetUserID(c)
	user, err := udc.usersClient.GetUser(c.Context(), &pb.GetUserRequest{Id: userID})
	if err != nil {
		return helpers.ErrorResponseHandler(c, err, fiber.StatusInternalServerError)
	}

	var query []qm.QueryMod

	if user.EthereumAddress == nil {
		query = []qm.QueryMod{
			models.UserDeviceWhere.UserID.EQ(userID),
		}
	} else {
		query = []qm.QueryMod{
			models.UserDeviceWhere.UserID.EQ(userID),
			qm.Or2(models.UserDeviceWhere.OwnerAddress.EQ(null.BytesFrom(common.HexToAddress(*user.EthereumAddress).Bytes()))),
		}
	}

	query = append(query,
		qm.Load(models.UserDeviceRels.UserDeviceAPIIntegrations),
		qm.Load(models.UserDeviceRels.MintRequest),
		qm.Load(qm.Rels(models.UserDeviceRels.VehicleTokenSyntheticDevice, models.SyntheticDeviceRels.MintRequest)),
		qm.Load(models.UserDeviceRels.Claim),
		qm.OrderBy(models.UserDeviceColumns.CreatedAt+" DESC"))

	devices, err := models.UserDevices(query...).All(c.Context(), udc.DBS().Reader)
	if err != nil {
		return helpers.ErrorResponseHandler(c, err, fiber.StatusInternalServerError)
	}

	apiMyDevices, err := udc.dbDevicesToDisplay(c.Context(), devices)
	if err != nil {
		return err
	}

	return c.JSON(MyDevicesResp{UserDevices: apiMyDevices})
}

// GetSharedDevices godoc
// @Description gets all devices shared with current user - pulled from token
// @Tags        user-devices
// @Produce     json
// @Success     200 {object} controllers.MyDevicesResp
// @Security    BearerAuth
// @Router      /user/devices/shared [get]
func (udc *UserDevicesController) GetSharedDevices(c *fiber.Ctx) error {
	// todo grpc call out to grpc service endpoint in the deviceDefinitionsService udc.deviceDefSvc.GetDeviceDefinitionsByIDs(c.Context(), []string{ "todo"} )

	userID := helpers.GetUserID(c)

	user, err := udc.usersClient.GetUser(c.Context(), &pb.GetUserRequest{Id: userID})
	if err != nil {
		udc.log.Err(err).Msg("Couldn't retrieve user record.")
		return opaqueInternalError
	}

	var sharedDev []*models.UserDevice

	if user.EthereumAddress != nil {
		// This is N+1 hell.
		userAddr := common.HexToAddress(*user.EthereumAddress)

		privs, err := models.NFTPrivileges(
			models.NFTPrivilegeWhere.ContractAddress.EQ(common.FromHex(udc.Settings.VehicleNFTAddress)),
			models.NFTPrivilegeWhere.UserAddress.EQ(userAddr.Bytes()),
			models.NFTPrivilegeWhere.Expiry.GT(time.Now()),
		).All(c.Context(), udc.DBS().Reader)
		if err != nil {
			return err
		}

		var toks []types.Decimal

	PrivLoop:
		for _, priv := range privs {
			for _, tok := range toks {
				if tok.Cmp(priv.TokenID.Big) == 0 {
					continue PrivLoop
				}
			}

			toks = append(toks, priv.TokenID)

			nft, err := models.VehicleNFTS(
				models.VehicleNFTWhere.TokenID.EQ(types.NewNullDecimal(priv.TokenID.Big)),
			).One(c.Context(), udc.DBS().Reader)
			if err != nil {
				if err == sql.ErrNoRows {
					continue
				}
				return err
			}

			if !nft.UserDeviceID.Valid {
				continue
			}

			ud, err := models.UserDevices(
				models.UserDeviceWhere.ID.EQ(nft.UserDeviceID.String),
				qm.Load(models.UserDeviceRels.UserDeviceAPIIntegrations),
				// Would we get this backreference for free?
				qm.Load(models.UserDeviceRels.MintRequest),
				qm.Load(qm.Rels(models.UserDeviceRels.VehicleTokenSyntheticDevice, models.SyntheticDeviceRels.MintRequest)),
				qm.Load(models.UserDeviceRels.Claim),
			).One(c.Context(), udc.DBS().Reader)
			if err != nil {
				return err
			}

			sharedDev = append(sharedDev, ud)
		}
	}

	apiSharedDevices, err := udc.dbDevicesToDisplay(c.Context(), sharedDev)
	if err != nil {
		return err
	}

	return c.JSON(MyDevicesResp{SharedDevices: apiSharedDevices})
}

func NewUserDeviceIntegrationStatusesFromDatabase(udis []*models.UserDeviceAPIIntegration, integrations []*ddgrpc.Integration, sdStat *SyntheticDeviceStatus) []UserDeviceIntegrationStatus {
	out := make([]UserDeviceIntegrationStatus, len(udis))

	for i, udi := range udis {
		status := udi.Status

		out[i] = UserDeviceIntegrationStatus{
			IntegrationID: udi.IntegrationID,
			Status:        status,
			ExternalID:    udi.ExternalID.Ptr(),
			CreatedAt:     udi.CreatedAt,
			UpdatedAt:     udi.UpdatedAt,
			Metadata:      udi.Metadata,
		}

		for _, integration := range integrations {
			if integration.Id == udi.IntegrationID {
				out[i].IntegrationVendor = integration.Vendor

				if sdStat != nil && integration.TokenId == sdStat.IntegrationID {
					out[i].Mint = sdStat
				}
				break
			}
		}
	}

	return out
}

// RegisterDeviceForUser godoc
// @Description adds a device to a user. can add with only device_definition_id or with MMY, which will create a device_definition on the fly
// @Tags        user-devices
// @Produce     json
// @Accept      json
// @Param       user_device body controllers.RegisterUserDevice true "add device to user. either MMY or id are required"
// @Security    ApiKeyAuth
// @Success     201 {object} controllers.RegisterUserDeviceResponse
// @Security    BearerAuth
// @Router      /user/devices [post]
func (udc *UserDevicesController) RegisterDeviceForUser(c *fiber.Ctx) error {
	userID := helpers.GetUserID(c)
	reg := &RegisterUserDevice{}
	if err := c.BodyParser(reg); err != nil {
		// Return status 400 and error message.
		return fiber.NewError(fiber.StatusBadRequest, err.Error())
	}
	if err := reg.Validate(); err != nil {
		return fiber.NewError(fiber.StatusBadRequest, err.Error())
	}

	udFull, err := udc.createUserDevice(c.Context(), *reg.DeviceDefinitionID, "", reg.CountryCode, userID, nil, nil)
	if err != nil {
		return shared.GrpcErrorToFiber(err, "")
	}
	return c.Status(fiber.StatusCreated).JSON(fiber.Map{
		"userDevice": udFull,
	})
}

var opaqueInternalError = fiber.NewError(fiber.StatusInternalServerError, "Internal error.")

// RegisterDeviceForUserFromVIN godoc
// @Description adds a device to a user by decoding a VIN. If cannot decode returns 424 or 500 if error. Can optionally include the can bus protocol.
// @Tags        user-devices
// @Produce     json
// @Accept      json
// @Param       user_device body controllers.RegisterUserDeviceVIN true "add device to user. VIN is required and so is country"
// @Security    ApiKeyAuth
// @Failure		400 "validation failure"
// @Failure		424 "unable to decode VIN"
// @Failure		500 "server error, dependency error"
// @Success     201 {object} controllers.UserDeviceFull
// @Security    BearerAuth
// @Router      /user/devices/fromvin [post]
func (udc *UserDevicesController) RegisterDeviceForUserFromVIN(c *fiber.Ctx) error {
	userID := helpers.GetUserID(c)
	reg := &RegisterUserDeviceVIN{}
	if err := c.BodyParser(reg); err != nil {
		// Return status 400 and error message.
		return fiber.NewError(fiber.StatusBadRequest, err.Error())
	}
	if err := reg.Validate(); err != nil {
		return fiber.NewError(fiber.StatusBadRequest, err.Error())
	}
	country := constants.FindCountry(strings.ToUpper(reg.CountryCode))
	if country == nil {
		return fiber.NewError(fiber.StatusBadRequest, "unsupported or invalid country: "+reg.CountryCode)
	}
	vin := strings.ToUpper(reg.VIN)

	integration, err := udc.DeviceDefIntSvc.GetAutoPiIntegration(c.Context())
	if err != nil {
		udc.log.Err(err).Msg("failed to get autopi integration")
		return err
	}
	localLog := udc.log.With().Str("userId", userID).Str("integrationId", integration.Id).
		Str("countryCode", country.Alpha3).Str("vin", vin).Str("handler", "RegisterDeviceForUserFromVIN").
		Logger()

	deviceDefinitionID := ""

	// check if VIN already exists
	existingUD, err := models.UserDevices(models.UserDeviceWhere.VinIdentifier.EQ(null.StringFrom(vin)),
		models.UserDeviceWhere.VinConfirmed.EQ(true)).One(c.Context(), udc.DBS().Reader)
	if err != nil && !errors.Is(sql.ErrNoRows, err) {
		return err
	}
	var udFull *UserDeviceFull
	if existingUD != nil {
		if existingUD.UserID != userID {
			return fiber.NewError(fiber.StatusConflict, "VIN already exists for a different user: "+reg.VIN)
		}
		deviceDefinitionID = existingUD.DeviceDefinitionID
		// shortcut process, just use the already registered UD
		dd, err := udc.DeviceDefSvc.GetDeviceDefinitionByID(c.Context(), deviceDefinitionID)
		if err != nil {
			return err
		}
		udFull, err = builUserDeviceFull(existingUD, dd, reg.CountryCode)
		if err != nil {
			return fiber.NewError(fiber.StatusInternalServerError, err.Error())
		}
	} else {
		// decode VIN with grpc call
		decodeVIN, err := udc.DeviceDefSvc.DecodeVIN(c.Context(), vin, "", 0, reg.CountryCode)
		if err != nil {
			localLog.Err(err).Msg("unable to decode vin for customer request to create vehicle")
			return shared.GrpcErrorToFiber(err, "unable to decode vin: "+vin)
		}
		if len(decodeVIN.DeviceDefinitionId) == 0 {
			localLog.Warn().Msg("unable to decode vin for customer request to create vehicle")
			return fiber.NewError(fiber.StatusFailedDependency, "unable to decode vin")
		}
		deviceDefinitionID = decodeVIN.DeviceDefinitionId

		udFull, err = udc.createUserDevice(c.Context(), deviceDefinitionID, decodeVIN.DeviceStyleId, reg.CountryCode, userID, &vin, &reg.CANProtocol)
		if err != nil {
			localLog.Err(err).Send()
			return fiber.NewError(fiber.StatusInternalServerError, err.Error())
		}
	}

	// create device_integration record in definitions just in case. If we got the VIN normally means Mobile App able to decode.
	_, err = udc.DeviceDefIntSvc.CreateDeviceDefinitionIntegration(c.Context(), integration.Id, deviceDefinitionID, country.Region)
	if err != nil {
		localLog.Warn().Err(err).Msgf("failed to add device_integration for autopi and dd_id: %s", deviceDefinitionID)
	}

	// request valuation
	if udc.Settings.IsProduction() {
		tokenID := int64(0)
		if udFull.NFT != nil {
			tokenID = udFull.NFT.TokenID.Int64()
		}
		udc.requestValuation(vin, udFull.ID, tokenID)
		udc.requestInstantOffer(udFull.ID, tokenID)
	}

	return c.Status(fiber.StatusCreated).JSON(fiber.Map{
		"userDevice": udFull,
	})
}

func (udc *UserDevicesController) requestValuation(vin string, userDeviceID string, tokenID int64) {
	message := services.ValuationDecodeCommand{
		VIN:          vin,
		UserDeviceID: userDeviceID,
		TokenID:      tokenID,
	}
	messageBytes, err := json.Marshal(message)

	if err != nil {
		udc.log.Err(err).Msg("Failed to marshal message.")
		return
	}

	pubAck, err := udc.NATSSvc.JetStream.Publish(udc.NATSSvc.ValuationSubject, messageBytes)
	if err != nil {
		udc.log.Err(err).Msg("failed to publish to NATS")
		return
	}

	udc.log.Info().Str("user_device_id", userDeviceID).Msgf("published valuation request to NATS with Ack: %+v", pubAck)
}

func (udc *UserDevicesController) requestInstantOffer(userDeviceID string, tokenID int64) {
	message := services.OfferRequest{
		UserDeviceID: userDeviceID,
		TokenID:      tokenID,
	}
	messageBytes, err := json.Marshal(message)

	if err != nil {
		udc.log.Err(err).Msg("Failed to marshal message.")
		return
	}

	pubAck, err := udc.NATSSvc.JetStream.Publish(udc.NATSSvc.OfferSubject, messageBytes)
	if err != nil {
		udc.log.Err(err).Msg("failed to publish to NATS")
		return
	}

	udc.log.Info().Str("user_device_id", userDeviceID).Msgf("published instant offer request to NATS with Ack: %+v", pubAck)
}

// RegisterDeviceForUserFromSmartcar godoc
// @Description adds a device to a user by decoding VIN from Smartcar. If cannot decode returns 424 or 500 if error.
// @Description If the user device already exists from a different integration, for the same user, this will return a 200 with the full user device object
// @Tags        user-devices
// @Produce     json
// @Accept      json
// @Param       user_device body controllers.RegisterUserDeviceSmartcar true "add device to user. all fields required"
// @Security    ApiKeyAuth
// @Failure		400 "validation failure"
// @Failure		424 "unable to decode VIN"
// @Failure		409 "VIN already exists either for different a user"
// @Failure		500 "server error, dependency error"
// @Success     201 {object} controllers.UserDeviceFull
// @Success     200 {object} controllers.UserDeviceFull
// @Security    BearerAuth
// @Router      /user/devices/fromsmartcar [post]
func (udc *UserDevicesController) RegisterDeviceForUserFromSmartcar(c *fiber.Ctx) error {
	const smartCarIntegrationID = "22N2xaPOq2WW2gAHBHd0Ikn4Zob"
	userID := helpers.GetUserID(c)
	localLog := udc.log.With().Str("userId", userID).Str("integrationId", smartCarIntegrationID).
		Str("handler", "RegisterDeviceForUserFromSmartcar").Logger()

	reg := &RegisterUserDeviceSmartcar{}
	if err := c.BodyParser(reg); err != nil {
		// Return status 400 and error message.
		return fiber.NewError(fiber.StatusBadRequest, err.Error())
	}
	if err := reg.Validate(); err != nil {
		localLog.Error().Msgf("Smartcar device creation input invalid, code %q.", reg.Code)
		return fiber.NewError(fiber.StatusBadRequest, err.Error())
	}
	country := constants.FindCountry(reg.CountryCode)
	if country == nil {
		return fiber.NewError(fiber.StatusBadRequest, fmt.Sprintf("invalid countryCode field or country not supported: %s", reg.CountryCode))
	}
	localLog = localLog.With().Str("countryCode", reg.CountryCode).Str("region", country.Region).Logger()

	// call SC api with stuff and get VIN
	token, err := udc.smartcarClient.ExchangeCode(c.Context(), reg.Code, reg.RedirectURI)
	if err != nil {
		var scErr *services.SmartcarError
		if errors.As(err, &scErr) {
			localLog.Error().Msgf("Failed exchanging Authorization code. Status code %d, request id %s, and body `%s`.", scErr.Code, scErr.RequestID, string(scErr.Body))
		} else {
			localLog.Err(err).Msg("Failed to exchange authorization code with Smartcar.")
		}
		// This may not be the user's fault, but 400 for now.
		return fiber.NewError(fiber.StatusBadRequest, "Failed to exchange authorization code with Smartcar.")
	}

	externalID, err := udc.smartcarClient.GetExternalID(c.Context(), token.Access)
	if err != nil {
		localLog.Err(err).Msg("Failed to retrieve vehicle ID from Smartcar.")
		return fiber.NewError(fiber.StatusInternalServerError, smartcarCallErr.Error())
	}
	vin, err := udc.smartcarClient.GetVIN(c.Context(), token.Access, externalID)
	if err != nil {
		localLog.Err(err).Msg("Failed to retrieve VIN from Smartcar.")
		return fiber.NewError(fiber.StatusInternalServerError, smartcarCallErr.Error())
	}
	if len(vin) != 17 {
		localLog.Error().Msgf("invalid VIN returned from smartcar: %s", vin)
		return fiber.NewError(fiber.StatusInternalServerError, smartcarCallErr.Error())
	}
	localLog = localLog.With().Str("vin", vin).Logger()

	// duplicate vin check, only in prod. If same user has already registered this car, and are eg. trying to add autopi, client should not call this endpoint
	isSameUserConflict := false
	var existingUd *models.UserDevice
	if udc.Settings.IsProduction() {
		existingUd, err = models.UserDevices(
			models.UserDeviceWhere.VinIdentifier.EQ(null.StringFrom(vin)),
			models.UserDeviceWhere.VinConfirmed.EQ(true),
		).One(c.Context(), udc.DBS().Reader)
		if err != nil && !errors.Is(err, sql.ErrNoRows) {
			localLog.Err(err).Msg("Failed to search for VIN conflicts.")
			return fiber.NewError(fiber.StatusInternalServerError, err.Error())
		}

		if existingUd != nil {
			if existingUd.UserID == userID {
				isSameUserConflict = true
			} else {
				localLog.Error().Msgf("failed to create UD from smartcar because VIN already in use. conflict vin user_id: %s", existingUd.UserID)
				return fiber.NewError(fiber.StatusConflict, fmt.Sprintf("VIN %s in use by a previously connected device", vin))
			}
		}
	}
	// persist token in redis, encrypted, for next step
	jsonToken, err := json.Marshal(token)
	if err != nil {
		return errors.Wrap(err, "failed to marshall sc token")
	}
	encToken, err := udc.cipher.Encrypt(string(jsonToken))
	if err != nil {
		return errors.Wrap(err, "failed to encrypt smartcar token json")
	}
	udc.redisCache.Set(c.Context(), buildSmartcarTokenKey(vin, userID), encToken, time.Hour*2)

	if isSameUserConflict {
		dd, err2 := udc.DeviceDefSvc.GetDeviceDefinitionByID(c.Context(), existingUd.DeviceDefinitionID)
		if err2 != nil {
			return shared.GrpcErrorToFiber(err2, fmt.Sprintf("error querying for device definition id: %s ", existingUd.DeviceDefinitionID))
		}
		udFull, err := builUserDeviceFull(existingUd, dd, reg.CountryCode)
		if err != nil {
			return fiber.NewError(fiber.StatusInternalServerError, err.Error())
		}
		return c.Status(fiber.StatusOK).JSON(fiber.Map{
			"userDevice": udFull,
		})
	}
	// get info from smartcar, fine if fails
	info, err := udc.smartcarClient.GetInfo(c.Context(), token.Access, externalID)
	if err != nil {
		localLog.Warn().Err(err).Msg("unable to get info from smartcar")
	}
	if info == nil {
		info = &smartcar.Info{}
	}

	// decode VIN with grpc call, including any possible smartcar known info
	decodeVIN, err := udc.DeviceDefSvc.DecodeVIN(c.Context(), vin, info.Model, info.Year, reg.CountryCode)
	if err != nil {
		localLog.Err(err).Msg("unable to decode vin for customer request to create vehicle")
		return shared.GrpcErrorToFiber(err, "unable to decode vin: "+vin)
	}

	// in case err is nil but we don't get a valid decode
	if len(decodeVIN.DeviceDefinitionId) == 0 {
		localLog.Err(err).Msg("unable to decode vin for customer request to create vehicle")
		return fiber.NewError(fiber.StatusFailedDependency, "failed to decode vin")
	}
	// attach smartcar integration to device definition
	_, err = udc.DeviceDefIntSvc.CreateDeviceDefinitionIntegration(c.Context(), smartCarIntegrationID,
		decodeVIN.DeviceDefinitionId, country.Region)
	if err != nil {
		localLog.Err(err).
			Msgf("unable to CreateDeviceDefinitionIntegration for dd_id: %s", decodeVIN.DeviceDefinitionId)
		return fiber.NewError(fiber.StatusConflict, errors.Wrap(err, "unable to attach smartcar integration to device definition id").Error())
	}

	// attach device def to user
	udFull, err := udc.createUserDevice(c.Context(), decodeVIN.DeviceDefinitionId, decodeVIN.DeviceStyleId, reg.CountryCode, userID, &vin, nil)
	if err != nil {
		return fiber.NewError(fiber.StatusInternalServerError, err.Error())
	}

	if udc.Settings.IsProduction() {
		tokenID := int64(0)
		if udFull.NFT != nil {
			tokenID = udFull.NFT.TokenID.Int64()
		}
		udc.requestValuation(vin, udFull.ID, tokenID)
		udc.requestInstantOffer(udFull.ID, tokenID)
	}

	return c.Status(fiber.StatusCreated).JSON(fiber.Map{
		"userDevice": udFull,
	})
}

func buildSmartcarTokenKey(vin, userID string) string {
	return fmt.Sprintf("sc-temp-tok-%s-%s", vin, userID)
}

func (udc *UserDevicesController) createUserDevice(ctx context.Context, deviceDefID, styleID, countryCode, userID string, vin, canProtocol *string) (*UserDeviceFull, error) {
	ud, dd, err := udc.userDeviceSvc.CreateUserDevice(ctx, deviceDefID, styleID, countryCode, userID, vin, canProtocol, false)
	if err != nil {
		if errors.Is(err, services.ErrEmailUnverified) {
			return nil, fiber.NewError(fiber.StatusBadRequest,
				"Your email has not been verified. Please check your email for the DIMO verification email.")
		}
		return nil, err
	}

	return builUserDeviceFull(ud, dd, countryCode)
}

func builUserDeviceFull(ud *models.UserDevice, dd *ddgrpc.GetDeviceDefinitionItemResponse, countryCode string) (*UserDeviceFull, error) {
	ddNice, err := NewDeviceDefinitionFromGRPC(dd)
	if err != nil {
		return nil, err
	}
	// Baby the frontend.
	for i := range ddNice.CompatibleIntegrations {
		ddNice.CompatibleIntegrations[i].Country = countryCode
	}

	udMd := &services.UserDeviceMetadata{}
	_ = ud.Metadata.Unmarshal(udMd)

	return &UserDeviceFull{
		ID:               ud.ID,
		VIN:              ud.VinIdentifier.Ptr(),
		VINConfirmed:     ud.VinConfirmed,
		Name:             ud.Name.Ptr(),
		CustomImageURL:   ud.CustomImageURL.Ptr(),
		DeviceDefinition: ddNice,
		CountryCode:      ud.CountryCode.Ptr(),
		Metadata:         *udMd,
		Integrations:     nil, // userDevice just created, there would never be any integrations setup
	}, nil
}

// DeviceOptIn godoc
// @Description Opts the device into data-sharing, and hence rewards.
// @Tags        user-devices
// @Produce     json
// @Param       userDeviceID path string                   true "user device id"
// @Success     204
// @Security    BearerAuth
// @Router      /user/devices/{userDeviceID}/commands/opt-in [post]
func (udc *UserDevicesController) DeviceOptIn(c *fiber.Ctx) error {
	udi := c.Params("userDeviceID")

	logger := helpers.GetLogger(c, udc.log)

	userDevice, err := models.UserDevices(
		models.UserDeviceWhere.ID.EQ(udi),
	).One(c.Context(), udc.DBS().Writer)
	if err != nil {
		if errors.Is(err, sql.ErrNoRows) {
			return fiber.NewError(fiber.StatusNotFound, "Device not found.")
		}
		logger.Err(err).Msg("Database error searching for device.")
		return err
	}

	if userDevice.OptedInAt.Valid {
		logger.Info().Time("previousTime", userDevice.OptedInAt.Time).Msg("Already opted in to data-sharing.")
		return c.SendStatus(fiber.StatusNoContent)
	}

	userDevice.OptedInAt = null.TimeFrom(time.Now())

	_, err = userDevice.Update(c.Context(), udc.DBS().Writer, boil.Whitelist(models.UserDeviceColumns.OptedInAt))
	if err != nil {
		return err
	}

	logger.Info().Msg("Opted into data-sharing.")

	return nil
}

func validVINChar(r rune) bool {
	return 'A' <= r && r <= 'Z' || '0' <= r && r <= '9'
}

// UpdateVIN godoc
// @Description updates the VIN on the user device record
// @Tags        user-devices
// @Produce     json
// @Accept      json
// @Param       vin          body controllers.UpdateVINReq true "VIN"
// @Param       userDeviceID path string                   true "user id"
// @Success     204
// @Security    BearerAuth
// @Router      /user/devices/{userDeviceID}/vin [patch]
func (udc *UserDevicesController) UpdateVIN(c *fiber.Ctx) error {
	udi := c.Params("userDeviceID")

	logger := helpers.GetLogger(c, udc.log).With().Str("route", c.Route().Name).Logger()

	var req UpdateVINReq
	if err := c.BodyParser(&req); err != nil {
		return fiber.NewError(fiber.StatusBadRequest, "Could not parse request body.")
	}

	req.VIN = strings.TrimSpace(strings.ToUpper(req.VIN))
	if len(req.VIN) != 17 {
		return fiber.NewError(fiber.StatusBadRequest, "VIN is not 17 characters long.")
	}

	for _, r := range req.VIN {
		if !validVINChar(r) {
			return fiber.NewError(fiber.StatusBadRequest, "VIN contains a non-alphanumeric character.")
		}
	}

	// If signed, we should be able to set the VIN to validated.
	if req.Signature != "" {
		vinByte := []byte(req.VIN)
		sig := common.FromHex(req.Signature)
		if len(sig) != 65 {
			logger.Error().Str("rawSignature", req.Signature).Msg("Signature was not 65 bytes.")
			return fiber.NewError(fiber.StatusBadRequest, "Signature is not 65 bytes long.")
		}

		hash := crypto.Keccak256(vinByte)

		recAddr, err := helpers.Ecrecover(hash, sig)
		if err != nil {
			return fiber.NewError(fiber.StatusBadRequest, "Couldn't recover signer address.")
		}

		found, err := models.AftermarketDevices(
			models.AftermarketDeviceWhere.EthereumAddress.EQ(recAddr.Bytes()),
		).Exists(c.Context(), udc.DBS().Reader)
		if err != nil {
			return err
		}
		if !found {
			return fiber.NewError(fiber.StatusBadRequest, fmt.Sprintf("VIN signature author %s does not match any known aftermarket device.", recAddr))
		}
	}

	// Don't want phantom reads.
	tx, err := udc.DBS().GetWriterConn().BeginTx(c.Context(), &sql.TxOptions{Isolation: sql.LevelSerializable})
	if err != nil {
		return opaqueInternalError
	}
	defer tx.Rollback() //nolint

	userDevice, err := models.UserDevices(
		models.UserDeviceWhere.ID.EQ(udi),
	).One(c.Context(), tx)
	if err != nil {
		if errors.Is(err, sql.ErrNoRows) {
			return fiber.NewError(fiber.StatusNotFound, "Vehicle not found.")
		}
		return err
	}

	if userDevice.VinConfirmed {
		switch {
		case req.Signature == "":
			return fiber.NewError(fiber.StatusConflict, "Vehicle already has a confirmed VIN.")
		case req.VIN != userDevice.VinIdentifier.String:
			return fiber.NewError(fiber.StatusConflict, "Submitted VIN does not match confirmed VIN.")
		default:
			return c.SendStatus(fiber.StatusNoContent)
		}
	}

	if req.Signature != "" {
		existing, err := models.UserDevices(
			models.UserDeviceWhere.VinIdentifier.EQ(null.StringFrom(req.VIN)),
			models.UserDeviceWhere.VinConfirmed.EQ(true),
		).Exists(c.Context(), tx)
		if err != nil {
			return err
		}
		if udc.Settings.IsProduction() && existing {
			return fiber.NewError(fiber.StatusConflict, "VIN already in use by another vehicle.")
		}
		userDevice.VinConfirmed = true
	}

	userDevice.VinIdentifier = null.StringFrom(req.VIN)

	if _, err := userDevice.Update(c.Context(), tx, boil.Infer()); err != nil {
		return err
	}

	err = tx.Commit()
	if err != nil {
		return err
	}

	if userDevice.CountryCode.Valid {
		if err := udc.updatePowerTrain(c.Context(), userDevice); err != nil {
			logger.Err(err).Msg("Failed to update powertrain type.")
		}
	}

	return c.SendStatus(fiber.StatusNoContent)
}

const (
	PowerTrainTypeKey = "powertrain_type"
)

// todo revisit this depending on what observe with below log message
func (udc *UserDevicesController) updatePowerTrain(ctx context.Context, userDevice *models.UserDevice) error {
	md := new(services.UserDeviceMetadata)
	if err := userDevice.Metadata.Unmarshal(md); err != nil {
		return err
	}
	resp, err := udc.DeviceDefSvc.GetDeviceDefinitionByID(ctx, userDevice.DeviceDefinitionID)
	if err != nil {
		return err
	}

	if len(resp.DeviceAttributes) > 0 {
		// Find device attribute (powertrain_type)
		for _, item := range resp.DeviceAttributes {
			if item.Name == PowerTrainTypeKey {
				powertrainType := services.ConvertPowerTrainStringToPowertrain(item.Value)
				md.PowertrainType = &powertrainType
				break
			}
		}
	}

	if err := userDevice.Metadata.Marshal(md); err != nil {
		return err
	}
	if _, err := userDevice.Update(ctx, udc.DBS().Writer, boil.Infer()); err != nil {
		return err
	}

	return nil
}

// UpdateName godoc
// @Description updates the Name on the user device record
// @Tags        user-devices
// @Produce     json
// @Accept      json
// @Param       name           body controllers.UpdateNameReq true "Name"
// @Param       user_device_id path string                    true "user id"
// @Success     204
// @Security    BearerAuth
// @Router      /user/devices/{userDeviceID}/name [patch]
func (udc *UserDevicesController) UpdateName(c *fiber.Ctx) error {
	udi := c.Params("userDeviceID")

	logger := helpers.GetLogger(c, udc.log)

	userDevice, err := models.UserDevices(models.UserDeviceWhere.ID.EQ(udi),
		qm.Load(models.UserDeviceRels.UserDeviceAPIIntegrations)).One(c.Context(), udc.DBS().Writer)
	if err != nil {
		return err
	}
	req := &UpdateNameReq{}
	if err := c.BodyParser(req); err != nil {
		// Return status 400 and error message.
		return fiber.NewError(fiber.StatusBadRequest, err.Error())
	}
	if req.Name == nil {
		return fiber.NewError(fiber.StatusBadRequest, "name cannot be empty")
	}
	*req.Name = strings.TrimSpace(*req.Name)

	if err := req.validate(); err != nil {
		if req.Name != nil {
			logger.Warn().Err(err).Str("name", *req.Name).Msg("Proposed device name is invalid.")
		}
		return fiber.NewError(fiber.StatusBadRequest, "Name field is limited to 16 alphanumeric characters.")
	}

	userDevice.Name = null.StringFromPtr(req.Name)
	_, err = userDevice.Update(c.Context(), udc.DBS().Writer, boil.Infer())
	if err != nil {
		return fiber.NewError(fiber.StatusInternalServerError, err.Error())
	}
	// update name on autopi too. This helps for debugging purposes to search a vehicle
	for _, udapi := range userDevice.R.UserDeviceAPIIntegrations {
		if udapi.Serial.Valid {
			autoPiDevice, err := udc.autoPiSvc.GetDeviceByUnitID(udapi.Serial.String)
			if err == nil {
				dd, _ := udc.DeviceDefSvc.GetDeviceDefinitionByID(c.Context(), userDevice.DeviceDefinitionID)
				nm := services.BuildCallName(req.Name, dd)
				_ = udc.autoPiSvc.PatchVehicleProfile(autoPiDevice.Vehicle.ID, services.PatchVehicleProfile{
					CallName: &nm,
				})
			}
			break
		}
	}

	return c.SendStatus(fiber.StatusNoContent)
}

// UpdateCountryCode godoc
// @Description updates the CountryCode on the user device record
// @Tags        user-devices
// @Produce     json
// @Accept      json
// @Param       name body controllers.UpdateCountryCodeReq true "Country code"
// @Success     204
// @Security    BearerAuth
// @Router      /user/devices/{userDeviceID}/country_code [patch]
func (udc *UserDevicesController) UpdateCountryCode(c *fiber.Ctx) error {
	udi := c.Params("userDeviceID")

	userDevice, err := models.UserDevices(models.UserDeviceWhere.ID.EQ(udi)).One(c.Context(), udc.DBS().Writer)
	if err != nil {
		if errors.Is(err, sql.ErrNoRows) {
			return fiber.NewError(fiber.StatusNotFound, err.Error())
		}
		return err
	}
	countryCode := &UpdateCountryCodeReq{}
	if err := c.BodyParser(countryCode); err != nil {
		// Return status 400 and error message.
		return helpers.ErrorResponseHandler(c, err, fiber.StatusBadRequest)
	}

	userDevice.CountryCode = null.StringFromPtr(countryCode.CountryCode)
	_, err = userDevice.Update(c.Context(), udc.DBS().Writer, boil.Infer())
	if err != nil {
		return helpers.ErrorResponseHandler(c, err, fiber.StatusInternalServerError)
	}

	return c.SendStatus(fiber.StatusNoContent)
}

// DeleteUserDevice godoc
// @Description delete the user device record (hard delete)
// @Tags        user-devices
// @Param       userDeviceID path string true "device id"
// @Success     204
// @Security    BearerAuth
// @Router      /user/devices/{userDeviceID} [delete]
func (udc *UserDevicesController) DeleteUserDevice(c *fiber.Ctx) error {
	logger := helpers.GetLogger(c, udc.log)

	udi := c.Params("userDeviceID")
	userID := helpers.GetUserID(c)

	userDevice, err := models.UserDevices(
		models.UserDeviceWhere.ID.EQ(udi),
		qm.Load(qm.Rels(models.UserDeviceRels.UserDeviceAPIIntegrations, models.UserDeviceAPIIntegrationRels.SerialAftermarketDevice)),
	).One(c.Context(), udc.DBS().Reader)
	if err != nil {
		if errors.Is(err, sql.ErrNoRows) {
			return fiber.NewError(fiber.StatusNotFound, "Device not found.")
		}
		return err
	}

	// if vehicle minted, user must delete by burning
	if !userDevice.TokenID.IsZero() {
		return fiber.NewError(fiber.StatusFailedDependency, fmt.Sprintf("vehicle token: %d; must burn minted vehicle to delete", userDevice.TokenID))
	}

	dd, err := udc.DeviceDefSvc.GetDeviceDefinitionByID(c.Context(), userDevice.DeviceDefinitionID)
	if err != nil {
		return shared.GrpcErrorToFiber(err, "deviceDefSvc error getting definition id: "+userDevice.DeviceDefinitionID)
	}

	for _, apiInteg := range userDevice.R.UserDeviceAPIIntegrations {
		if unit := apiInteg.R.SerialAftermarketDevice; unit != nil && !unit.VehicleTokenID.IsZero() {
			return fiber.NewError(fiber.StatusConflict, fmt.Sprintf("Cannot delete vehicle before unpairing aftermarket device %s on-chain.", unit.Serial))
		}
	}

	for _, apiInteg := range userDevice.R.UserDeviceAPIIntegrations {
		err := udc.deleteDeviceIntegration(c.Context(), userID, udi, apiInteg.IntegrationID, dd)
		if err != nil {
			return err
		}
	}

	if _, err := userDevice.Delete(c.Context(), udc.DBS().Writer); err != nil {
		return err
	}

	if err = udc.eventService.Emit(&shared.CloudEvent[any]{
		Type:    "com.dimo.zone.device.delete",
		Subject: userID,
		Source:  "devices-api",
		Data: services.UserDeviceEvent{
			Timestamp: time.Now(),
			UserID:    userID,
			Device: services.UserDeviceEventDevice{
				ID:    udi,
				Make:  dd.Make.Name,
				Model: dd.Type.Model,
				Year:  int(dd.Type.Year),
			},
		},
	}); err != nil {
		return err
	}

	if userDevice.VinConfirmed {
		logger.Info().Msgf("Deleted vehicle with VIN %s.", userDevice.VinIdentifier.String)
	} else {
		logger.Info().Msg("Deleted vehicle.")
	}

	return c.SendStatus(fiber.StatusNoContent)
}

// GetMintDevice godoc
// @Description Returns the data the user must sign in order to mint this device.
// @Tags        user-devices
// @Param       userDeviceID path     string true "user device ID"
// @Success     200          {object} signer.TypedData
// @Security    BearerAuth
// @Router      /user/devices/{userDeviceID}/commands/mint [get]
func (udc *UserDevicesController) GetMintDevice(c *fiber.Ctx) error {
	userID := helpers.GetUserID(c)
	userDeviceID := c.Params("userDeviceID")

	userDevice, err := models.FindUserDevice(c.Context(), udc.DBS().Reader, userDeviceID)
	if err != nil {
		return fiber.NewError(fiber.StatusNotFound, "No vehicle with that id found.")
	}

	dd, err := udc.DeviceDefSvc.GetDeviceDefinitionByID(c.Context(), userDevice.DeviceDefinitionID)
	if err != nil {
		return shared.GrpcErrorToFiber(err, fmt.Sprintf("error querying for device definition id: %s ", userDevice.DeviceDefinitionID))
	}

	if dd.Make.TokenId == 0 {
		return fiber.NewError(fiber.StatusConflict, fmt.Sprintf("Vehicle make %q not yet minted.", dd.Make.Name))
	}
	makeTokenID := new(big.Int).SetUint64(dd.Make.TokenId)

	user, err := udc.usersClient.GetUser(c.Context(), &pb.GetUserRequest{Id: userID})
	if err != nil {
		udc.log.Err(err).Msg("Couldn't retrieve user record.")
		return opaqueInternalError
	}

	if user.EthereumAddress == nil {
		return fiber.NewError(fiber.StatusBadRequest, "User does not have an Ethereum address on file.")
	}

	client := registry.Client{
		Producer:     udc.producer,
		RequestTopic: "topic.transaction.request.send",
		Contract: registry.Contract{
			ChainID: big.NewInt(udc.Settings.DIMORegistryChainID),
			Address: common.HexToAddress(udc.Settings.DIMORegistryAddr),
			Name:    "DIMO",
			Version: "1",
		},
	}

	deviceMake := dd.Make.Name
	deviceModel := dd.Type.Model
	deviceYear := strconv.Itoa(int(dd.Type.Year))

	mvs := registry.MintVehicleSign{
		ManufacturerNode: makeTokenID,
		Owner:            common.HexToAddress(*user.EthereumAddress),
		Attributes:       []string{"Make", "Model", "Year"},
		Infos:            []string{deviceMake, deviceModel, deviceYear},
	}

	return c.JSON(client.GetPayload(&mvs))
}

<<<<<<< HEAD
// TODO(elffjs): Do not keep these functions in this file!
func computeTypedDataHash(td *signer.TypedData) (hash common.Hash, err error) {
	domainSep, err := td.HashStruct("EIP712Domain", td.Domain.Map())
	if err != nil {
		return
	}
	msgHash, err := td.HashStruct(td.PrimaryType, td.Message)
	if err != nil {
		return
	}

	payload := []byte{0x19, 0x01}
	payload = append(payload, domainSep...)
	payload = append(payload, msgHash...)

	hash = crypto.Keccak256Hash(payload)
	return
}

// UpdateNFTImage godoc
// @Description Updates a user's NFT image.
// @Tags        user-devices
// @Param       userDeviceId path string                   true "user device id"
// @Param       nftIamges body controllers.NFTImageData true "base64-encoded NFT image data"
// @Success     204
// @Security    BearerAuth
// @Router      /user/devices/{userDeviceId}/commands/update-nft-image [post]
func (udc *UserDevicesController) UpdateNFTImage(c *fiber.Ctx) error {
	userDeviceID := c.Params("userDeviceID")

	userDevice, err := models.UserDevices(
		models.UserDeviceWhere.ID.EQ(userDeviceID),
	).One(c.Context(), udc.DBS().Reader)
	if err != nil {
		return fiber.NewError(fiber.StatusNotFound, "No device with that ID found.")
	}

	if userDevice.TokenID.IsZero() {
		return fiber.NewError(fiber.StatusBadRequest, "Vehicle not minted.")
	}

	mr := new(MintRequest)
	if err := c.BodyParser(mr); err != nil {
		return fiber.NewError(fiber.StatusBadRequest, "Couldn't parse request body.")
	}

	// This may not be there, but if it is we should delete it.
	imageData := strings.TrimPrefix(mr.ImageData, "data:image/png;base64,")

	image, err := base64.StdEncoding.DecodeString(imageData)
	if err != nil {
		return fiber.NewError(fiber.StatusBadRequest, "Primary image not properly base64-encoded.")
	}

	if len(image) == 0 {
		return fiber.NewError(fiber.StatusBadRequest, "Empty image field.")
	}

	_, err = udc.s3.PutObject(c.Context(), &s3.PutObjectInput{
		Bucket: &udc.Settings.NFTS3Bucket,
		Key:    aws.String(userDevice.MintRequestID.String + ".png"),
		Body:   bytes.NewReader(image),
	})
	if err != nil {
		udc.log.Err(err).Msg("Failed to save image to S3.")
		return opaqueInternalError
	}

	// This may not be there, but if it is we should delete it.
	imageDataTransp := strings.TrimPrefix(mr.ImageDataTransparent, "data:image/png;base64,")

	// Should be okay if empty or not provided.
	imageTransp, err := base64.StdEncoding.DecodeString(imageDataTransp)
	if err != nil {
		return fiber.NewError(fiber.StatusBadRequest, "Transparent image not properly base64-encoded.")
	}

	if len(imageTransp) != 0 {
		_, err = udc.s3.PutObject(c.Context(), &s3.PutObjectInput{
			Bucket: &udc.Settings.NFTS3Bucket,
			Key:    aws.String(userDevice.MintRequestID.String + "_transparent.png"),
			Body:   bytes.NewReader(imageTransp),
		})
		if err != nil {
			udc.log.Err(err).Msg("Failed to save transparent image to S3.")
			return opaqueInternalError
		}
	}

	return err
}

=======
>>>>>>> c120cff7
// PostMintDevice godoc
// @Description Sends a mint device request to the blockchain
// @Tags        user-devices
// @Param       userDeviceID path string                  true "user device ID"
// @Param       mintRequest  body controllers.MintRequest true "Signature and NFT data"
// @Success     200
// @Security    BearerAuth
// @Router      /user/devices/{userDeviceID}/commands/mint [post]
func (udc *UserDevicesController) PostMintDevice(c *fiber.Ctx) error {
	userDeviceID := c.Params("userDeviceID")
	userID := helpers.GetUserID(c)

	logger := helpers.GetLogger(c, udc.log)

	userDevice, err := models.UserDevices(
		models.UserDeviceWhere.ID.EQ(userDeviceID),
<<<<<<< HEAD
		qm.Load(models.UserDeviceRels.MintRequest),
=======
		qm.Load(qm.Rels(models.UserDeviceRels.VehicleNFT, models.VehicleNFTRels.MintRequest)),
>>>>>>> c120cff7
		qm.Load(models.UserDeviceRels.UserDeviceAPIIntegrations),
	).One(c.Context(), udc.DBS().Reader.DB)
	if err != nil {
		if err == sql.ErrNoRows {
			return fiber.NewError(fiber.StatusNotFound, "No device with that ID found.")
		}
		return err
	}

	if !userDevice.TokenID.IsZero() {
		switch userDevice.R.MintRequest.Status {
		case "Confirmed":
			return fiber.NewError(fiber.StatusConflict, "Vehicle already minted.")
		default:
			return fiber.NewError(fiber.StatusConflict, "Minting in process.")
		}
	}

	if !userDevice.VinConfirmed {
		return fiber.NewError(fiber.StatusConflict, "VIN not confirmed.")
	}

	dd, err2 := udc.DeviceDefSvc.GetDeviceDefinitionByID(c.Context(), userDevice.DeviceDefinitionID)
	if err2 != nil {
		return shared.GrpcErrorToFiber(err2, fmt.Sprintf("error querying for device definition id: %s ", userDevice.DeviceDefinitionID))
	}

	if dd.Make.TokenId == 0 {
		return fiber.NewError(fiber.StatusConflict, fmt.Sprintf("Vehicle make %q not yet minted.", dd.Make.Name))
	}

	makeTokenID := new(big.Int).SetUint64(dd.Make.TokenId)

	user, err := udc.usersClient.GetUser(c.Context(), &pb.GetUserRequest{Id: userID})
	if err != nil {
		return err
	}

	if user.EthereumAddress == nil {
		return fiber.NewError(fiber.StatusBadRequest, "User does not have an Ethereum address on file.")
	}

	client := registry.Client{
		Producer:     udc.producer,
		RequestTopic: "topic.transaction.request.send",
		Contract: registry.Contract{
			ChainID: big.NewInt(udc.Settings.DIMORegistryChainID),
			Address: common.HexToAddress(udc.Settings.DIMORegistryAddr),
			Name:    "DIMO",
			Version: "1",
		},
	}

	deviceMake := dd.Make.Name
	deviceModel := dd.Type.Model
	deviceYear := strconv.Itoa(int(dd.Type.Year))

	mvs := registry.MintVehicleSign{
		ManufacturerNode: makeTokenID,
		Owner:            common.HexToAddress(*user.EthereumAddress),
		Attributes:       []string{"Make", "Model", "Year"},
		Infos:            []string{deviceMake, deviceModel, deviceYear},
	}

	mr := new(MintRequest)
	if err := c.BodyParser(mr); err != nil {
		return fiber.NewError(fiber.StatusBadRequest, "Couldn't parse request body.")
	}

	// This may not be there, but if it is we should delete it.
	imageData := strings.TrimPrefix(mr.ImageData, "data:image/png;base64,")

	image, err := base64.StdEncoding.DecodeString(imageData)
	if err != nil {
		return fiber.NewError(fiber.StatusBadRequest, "Primary image not properly base64-encoded.")
	}

	if len(image) == 0 {
		return fiber.NewError(fiber.StatusBadRequest, "Empty image field.")
	}

	requestID := ksuid.New().String()

	logger.Info().
		Interface("httpRequestBody", mr).
		Interface("client", client).
		Interface("mintVehicleSign", mvs).
		Interface("typedData", client.GetPayload(&mvs)).
		Msg("Got request.")

	_, err = udc.s3.PutObject(c.Context(), &s3.PutObjectInput{
		Bucket: &udc.Settings.NFTS3Bucket,
		Key:    aws.String(requestID + ".png"),
		Body:   bytes.NewReader(image),
	})
	if err != nil {
		logger.Err(err).Msg("Failed to save image to S3.")
		return opaqueInternalError
	}

	// This may not be there, but if it is we should delete it.
	imageDataTransp := strings.TrimPrefix(mr.ImageDataTransparent, "data:image/png;base64,")

	imageTransp, err := base64.StdEncoding.DecodeString(imageDataTransp)
	if err != nil {
		return fiber.NewError(fiber.StatusBadRequest, "Transparent image not properly base64-encoded.")
	}

	if len(imageTransp) != 0 {
		_, err = udc.s3.PutObject(c.Context(), &s3.PutObjectInput{
			Bucket: &udc.Settings.NFTS3Bucket,
			Key:    aws.String(requestID + "_transparent.png"),
			Body:   bytes.NewReader(imageTransp),
		})
		if err != nil {
			logger.Err(err).Msg("Failed to save transparent image to S3.")
			return opaqueInternalError
		}
	}

	hash, err := client.Hash(&mvs)
	if err != nil {
		return opaqueInternalError
	}

	sigBytes := common.FromHex(mr.Signature)

	recAddr, err := helpers.Ecrecover(hash, sigBytes)
	if err != nil {
		return err
	}

	realAddr := common.HexToAddress(*user.EthereumAddress)

	if recAddr != realAddr {
		return fiber.NewError(fiber.StatusBadRequest, "Signature incorrect.")
	}

	mtr := models.MetaTransactionRequest{
		ID:     requestID,
		Status: "Unsubmitted",
	}
	if err = mtr.Insert(c.Context(), udc.DBS().Writer, boil.Infer()); err != nil {
		return err
	}

	userDevice.MintRequestID = null.StringFrom(requestID)
	if _, err = userDevice.Update(c.Context(), udc.DBS().Writer, boil.Infer()); err != nil {
		return err
	}

	if udais := userDevice.R.UserDeviceAPIIntegrations; len(udais) != 0 {
		intID := uint64(0)
		for _, udai := range udais {
			in, err := udc.DeviceDefSvc.GetIntegrationByID(c.Context(), udai.IntegrationID)
			if err != nil {
				return err
			}

			// block new kias from minting
			if (strings.ToLower(dd.Make.NameSlug) == "kia" || dd.Make.Id == "2681cSm2zmTmGHzqK3ldzoTLZIw") && in.Vendor == constants.SmartCarVendor {
				udc.log.Warn().Msgf("new kias blocked from minting with smartcar connections")
				return fiber.NewError(fiber.StatusFailedDependency, "Kia vehicles connected via smartcar cannot be manually minted for now.")
			}

			if in.Vendor == constants.TeslaVendor {
				intID = in.TokenId
				break
			} else if in.Vendor == constants.SmartCarVendor {
				intID = in.TokenId
			}
		}

		if intID != 0 {
			var seq struct {
				NextVal int `boil:"nextval"`
			}

			qry := fmt.Sprintf("SELECT nextval('%s.synthetic_devices_serial_sequence');", udc.Settings.DB.Name)
			err := queries.Raw(qry).Bind(c.Context(), udc.DBS().Writer, &seq)
			if err != nil {
				return err
			}

			childNum := seq.NextVal

			addr, err := udc.wallet.GetAddress(c.Context(), uint32(childNum))
			if err != nil {
				return err
			}

			mvss := registry.MintVehicleAndSdSign{
				IntegrationNode: new(big.Int).SetUint64(intID),
			}

			hash, err := client.Hash(&mvss)
			if err != nil {
				return err
			}

			sign, err := udc.wallet.SignHash(c.Context(), uint32(childNum), hash)
			if err != nil {
				return err
			}

			sd := models.SyntheticDevice{
				IntegrationTokenID: types.NewDecimal(decimal.New(int64(intID), 0)),
				MintRequestID:      requestID,
				WalletChildNumber:  seq.NextVal,
				WalletAddress:      addr,
			}

			if err := sd.Insert(c.Context(), udc.DBS().Writer, boil.Infer()); err != nil {
				return err
			}

			return client.MintVehicleAndSDign(requestID, contracts.MintVehicleAndSdInput{
				ManufacturerNode: makeTokenID,
				Owner:            realAddr,
				AttrInfoPairsVehicle: []contracts.AttributeInfoPair{
					{Attribute: "Make", Info: deviceMake},
					{Attribute: "Model", Info: deviceModel},
					{Attribute: "Year", Info: deviceYear},
				},
				IntegrationNode:     new(big.Int).SetUint64(intID),
				VehicleOwnerSig:     sigBytes,
				SyntheticDeviceSig:  sign,
				SyntheticDeviceAddr: common.BytesToAddress(addr),
				AttrInfoPairsDevice: []contracts.AttributeInfoPair{},
			})
		}
	}

	logger.Info().Msgf("Submitted metatransaction request %s", requestID)

	return client.MintVehicleSign(requestID, makeTokenID, realAddr, []contracts.AttributeInfoPair{
		{Attribute: "Make", Info: deviceMake},
		{Attribute: "Model", Info: deviceModel},
		{Attribute: "Year", Info: deviceYear},
	}, sigBytes)
}

// UpdateNFTImage godoc
// @Description Updates a user's NFT image.
// @Tags        user-devices
// @Param       userDeviceId path string                   true "user device id"
// @Param       nftIamges body controllers.NFTImageData true "base64-encoded NFT image data"
// @Success     204
// @Security    BearerAuth
// @Router      /user/devices/{userDeviceId}/commands/update-nft-image [post]
func (udc *UserDevicesController) UpdateNFTImage(c *fiber.Ctx) error {
	userDeviceID := c.Params("userDeviceID")

	userDevice, err := models.UserDevices(
		models.UserDeviceWhere.ID.EQ(userDeviceID),
		qm.Load(models.UserDeviceRels.VehicleNFT),
	).One(c.Context(), udc.DBS().Reader)
	if err != nil {
		return fiber.NewError(fiber.StatusNotFound, "No device with that ID found.")
	}

	if userDevice.R.VehicleNFT == nil || userDevice.R.VehicleNFT.TokenID.IsZero() {
		return fiber.NewError(fiber.StatusBadRequest, "Vehicle not minted.")
	}

	mr := new(MintRequest)
	if err := c.BodyParser(mr); err != nil {
		return fiber.NewError(fiber.StatusBadRequest, "Couldn't parse request body.")
	}

	// This may not be there, but if it is we should delete it.
	imageData := strings.TrimPrefix(mr.ImageData, "data:image/png;base64,")

	image, err := base64.StdEncoding.DecodeString(imageData)
	if err != nil {
		return fiber.NewError(fiber.StatusBadRequest, "Primary image not properly base64-encoded.")
	}

	if len(image) == 0 {
		return fiber.NewError(fiber.StatusBadRequest, "Empty image field.")
	}

	_, err = udc.s3.PutObject(c.Context(), &s3.PutObjectInput{
		Bucket: &udc.Settings.NFTS3Bucket,
		Key:    aws.String(userDevice.R.VehicleNFT.MintRequestID + ".png"),
		Body:   bytes.NewReader(image),
	})
	if err != nil {
		udc.log.Err(err).Msg("Failed to save image to S3.")
		return opaqueInternalError
	}

	// This may not be there, but if it is we should delete it.
	imageDataTransp := strings.TrimPrefix(mr.ImageDataTransparent, "data:image/png;base64,")

	// Should be okay if empty or not provided.
	imageTransp, err := base64.StdEncoding.DecodeString(imageDataTransp)
	if err != nil {
		return fiber.NewError(fiber.StatusBadRequest, "Transparent image not properly base64-encoded.")
	}

	if len(imageTransp) != 0 {
		_, err = udc.s3.PutObject(c.Context(), &s3.PutObjectInput{
			Bucket: &udc.Settings.NFTS3Bucket,
			Key:    aws.String(userDevice.R.VehicleNFT.MintRequestID + "_transparent.png"),
			Body:   bytes.NewReader(imageTransp),
		})
		if err != nil {
			udc.log.Err(err).Msg("Failed to save transparent image to S3.")
			return opaqueInternalError
		}
	}

	return err
}

// MintRequest contains the user's signature for the mint request as well as the
// NFT image.
type MintRequest struct {
	NFTImageData
	// Signature is the hex encoding of the EIP-712 signature result.
	Signature string `json:"signature" validate:"required"`
}

type NFTImageData struct {
	// ImageData contains the base64-encoded NFT PNG image.
	ImageData string `json:"imageData" validate:"required"`
	// ImageDataTransparent contains the base64-encoded NFT PNG image
	// with a transparent background, for use in the app. For compatibility
	// with older versions it is not required.
	ImageDataTransparent string `json:"imageDataTransparent" validate:"optional"`
}

type RegisterUserDevice struct {
	DeviceDefinitionID *string `json:"deviceDefinitionId"`
	CountryCode        string  `json:"countryCode"`
}

type RegisterUserDeviceResponse struct {
	UserDeviceID            string                         `json:"userDeviceId"`
	DeviceDefinitionID      string                         `json:"deviceDefinitionId"`
	IntegrationCapabilities []services.DeviceCompatibility `json:"integrationCapabilities"`
}

type RegisterUserDeviceVIN struct {
	VIN         string `json:"vin"`
	CountryCode string `json:"countryCode"`
	// CANProtocol is the protocol that was detected by edge-network from the autopi.
	CANProtocol string `json:"canProtocol"`
}

type RegisterUserDeviceSmartcar struct {
	// Code refers to the auth code provided by smartcar when user logs in
	Code        string `json:"code"`
	RedirectURI string `json:"redirectURI"`
	CountryCode string `json:"countryCode"`
}

type UpdateVINReq struct {
	// VIN is a vehicle identification number. At the very least, it must be
	// 17 characters in length and contain only letters and numbers.
	VIN string `json:"vin" example:"4Y1SL65848Z411439" validate:"required"`
	// Signature is the hex-encoded result of the AutoPi signing the VIN. It must
	// be present to verify the VIN.
	Signature string `json:"signature" example:"16b15f88bbd2e0a22d1d0084b8b7080f2003ea83eab1a00f80d8c18446c9c1b6224f17aa09eaf167717ca4f355bb6dc94356e037edf3adf6735a86fc3741f5231b" validate:"optional"`
}

type UpdateNameReq struct {
	Name *string `json:"name"`
}

type UpdateCountryCodeReq struct {
	CountryCode *string `json:"countryCode"`
}

type UpdateImageURLReq struct {
	ImageURL *string `json:"imageUrl"`
}

func (reg *RegisterUserDevice) Validate() error {
	return validation.ValidateStruct(reg,
		validation.Field(&reg.DeviceDefinitionID, validation.Required),
		validation.Field(&reg.CountryCode, validation.Required, validation.Length(3, 3)),
	)
}

func (reg *RegisterUserDeviceVIN) Validate() error {
	return validation.ValidateStruct(reg,
		validation.Field(&reg.VIN, validation.Required, validation.Length(17, 17)),
		validation.Field(&reg.CountryCode, validation.Required, validation.Length(3, 3)),
	)
}

func (reg *RegisterUserDeviceSmartcar) Validate() error {
	return validation.ValidateStruct(reg,
		validation.Field(&reg.Code, validation.Required),
		validation.Field(&reg.RedirectURI, validation.Required),
		validation.Field(&reg.CountryCode, validation.Required, validation.Length(3, 3)),
	)
}

func (u *UpdateVINReq) validate() error {
	validateLengthAndChars := validation.ValidateStruct(u,
		// vin must be 17 characters in length, alphanumeric
		validation.Field(&u.VIN, validation.Required, validation.Match(regexp.MustCompile("^[A-Z0-9]{17}$"))),
	)
	if validateLengthAndChars != nil {
		return validateLengthAndChars
	}

	return nil
}

func (u *UpdateNameReq) validate() error {
	return validation.ValidateStruct(u,
		// name must be between 1 and 40 alphanumeric characters in length
		// NOTE: this captures characters in the latin/ chinese/ cyrillic alphabet but doesn't work as well for thai or arabic
		validation.Field(&u.Name, validation.Required, validation.Match(regexp.MustCompile(`^[\p{L}\p{N}\p{M}# ,’.@!$'":_/()+-]{1,40}$`))),
		// cannot start with space
		validation.Field(&u.Name, validation.Required, validation.Match(regexp.MustCompile(`^[^\s]`))),
		// cannot end with space
		validation.Field(&u.Name, validation.Required, validation.Match(regexp.MustCompile(`.+[^\s]$|[^\s]$`))),
	)
}

// PrivilegeUser represents set of privileges I've granted to a user
type PrivilegeUser struct {
	Address    string      `json:"address"`
	Privileges []Privilege `json:"privileges"`
}

type MyDevicesResp struct {
	UserDevices   []UserDeviceFull `json:"userDevices"`
	SharedDevices []UserDeviceFull `json:"sharedDevices"`
}

// UserDeviceFull represents object user's see on frontend for listing of their devices
type UserDeviceFull struct {
	ID               string                        `json:"id"`
	VIN              *string                       `json:"vin"`
	VINConfirmed     bool                          `json:"vinConfirmed"`
	Name             *string                       `json:"name"`
	CustomImageURL   *string                       `json:"customImageUrl"`
	DeviceDefinition services.DeviceDefinition     `json:"deviceDefinition"`
	CountryCode      *string                       `json:"countryCode"`
	Integrations     []UserDeviceIntegrationStatus `json:"integrations"`
	Metadata         services.UserDeviceMetadata   `json:"metadata"`
	NFT              *NFTData                      `json:"nft,omitempty"`
	OptedInAt        *time.Time                    `json:"optedInAt"`
	PrivilegeUsers   []PrivilegeUser               `json:"privilegedUsers"`
	VINCredential    *VINCredentialData            `json:"vinCredential,omitempty"`
}

type NFTData struct {
	TokenID *big.Int `json:"tokenId,omitempty" swaggertype:"number" example:"37"`
	// OwnerAddress is the Ethereum address of the NFT owner.
	OwnerAddress *common.Address `json:"ownerAddress,omitempty"`
	TokenURI     string          `json:"tokenUri,omitempty" example:"https://nft.dimo.zone/37"`
	// TxHash is the hash of the minting transaction.
	TxHash *string `json:"txHash,omitempty" example:"0x30bce3da6985897224b29a0fe064fd2b426bb85a394cc09efe823b5c83326a8e"`
	// Status is the minting status of the NFT.
	Status string `json:"status" enums:"Unstarted,Submitted,Mined,Confirmed" example:"Confirmed"`
}

type SyntheticDeviceStatus struct {
	IntegrationID uint64          `json:"-"`
	TokenID       *big.Int        `json:"tokenId,omitempty" swaggertype:"number" example:"15"`
	Address       *common.Address `json:"address,omitempty" swaggertype:"string" example:"0xAED7EA8035eEc47E657B34eF5D020c7005487443"`
	TxHash        *string         `json:"txHash,omitempty" swaggertype:"string" example:"0x30bce3da6985897224b29a0fe064fd2b426bb85a394cc09efe823b5c83326a8e"`
	Status        string          `json:"status" enums:"Unstarted,Submitted,Mined,Confirmed" example:"Confirmed"`
}

type VINCredentialData struct {
	IssuedAt  time.Time `json:"issuedAt"`
	ExpiresAt time.Time `json:"expiresAt"`
	Valid     bool      `json:"valid"`
	VIN       string    `json:"vin"`
}<|MERGE_RESOLUTION|>--- conflicted
+++ resolved
@@ -1301,101 +1301,6 @@
 	return c.JSON(client.GetPayload(&mvs))
 }
 
-<<<<<<< HEAD
-// TODO(elffjs): Do not keep these functions in this file!
-func computeTypedDataHash(td *signer.TypedData) (hash common.Hash, err error) {
-	domainSep, err := td.HashStruct("EIP712Domain", td.Domain.Map())
-	if err != nil {
-		return
-	}
-	msgHash, err := td.HashStruct(td.PrimaryType, td.Message)
-	if err != nil {
-		return
-	}
-
-	payload := []byte{0x19, 0x01}
-	payload = append(payload, domainSep...)
-	payload = append(payload, msgHash...)
-
-	hash = crypto.Keccak256Hash(payload)
-	return
-}
-
-// UpdateNFTImage godoc
-// @Description Updates a user's NFT image.
-// @Tags        user-devices
-// @Param       userDeviceId path string                   true "user device id"
-// @Param       nftIamges body controllers.NFTImageData true "base64-encoded NFT image data"
-// @Success     204
-// @Security    BearerAuth
-// @Router      /user/devices/{userDeviceId}/commands/update-nft-image [post]
-func (udc *UserDevicesController) UpdateNFTImage(c *fiber.Ctx) error {
-	userDeviceID := c.Params("userDeviceID")
-
-	userDevice, err := models.UserDevices(
-		models.UserDeviceWhere.ID.EQ(userDeviceID),
-	).One(c.Context(), udc.DBS().Reader)
-	if err != nil {
-		return fiber.NewError(fiber.StatusNotFound, "No device with that ID found.")
-	}
-
-	if userDevice.TokenID.IsZero() {
-		return fiber.NewError(fiber.StatusBadRequest, "Vehicle not minted.")
-	}
-
-	mr := new(MintRequest)
-	if err := c.BodyParser(mr); err != nil {
-		return fiber.NewError(fiber.StatusBadRequest, "Couldn't parse request body.")
-	}
-
-	// This may not be there, but if it is we should delete it.
-	imageData := strings.TrimPrefix(mr.ImageData, "data:image/png;base64,")
-
-	image, err := base64.StdEncoding.DecodeString(imageData)
-	if err != nil {
-		return fiber.NewError(fiber.StatusBadRequest, "Primary image not properly base64-encoded.")
-	}
-
-	if len(image) == 0 {
-		return fiber.NewError(fiber.StatusBadRequest, "Empty image field.")
-	}
-
-	_, err = udc.s3.PutObject(c.Context(), &s3.PutObjectInput{
-		Bucket: &udc.Settings.NFTS3Bucket,
-		Key:    aws.String(userDevice.MintRequestID.String + ".png"),
-		Body:   bytes.NewReader(image),
-	})
-	if err != nil {
-		udc.log.Err(err).Msg("Failed to save image to S3.")
-		return opaqueInternalError
-	}
-
-	// This may not be there, but if it is we should delete it.
-	imageDataTransp := strings.TrimPrefix(mr.ImageDataTransparent, "data:image/png;base64,")
-
-	// Should be okay if empty or not provided.
-	imageTransp, err := base64.StdEncoding.DecodeString(imageDataTransp)
-	if err != nil {
-		return fiber.NewError(fiber.StatusBadRequest, "Transparent image not properly base64-encoded.")
-	}
-
-	if len(imageTransp) != 0 {
-		_, err = udc.s3.PutObject(c.Context(), &s3.PutObjectInput{
-			Bucket: &udc.Settings.NFTS3Bucket,
-			Key:    aws.String(userDevice.MintRequestID.String + "_transparent.png"),
-			Body:   bytes.NewReader(imageTransp),
-		})
-		if err != nil {
-			udc.log.Err(err).Msg("Failed to save transparent image to S3.")
-			return opaqueInternalError
-		}
-	}
-
-	return err
-}
-
-=======
->>>>>>> c120cff7
 // PostMintDevice godoc
 // @Description Sends a mint device request to the blockchain
 // @Tags        user-devices
@@ -1412,11 +1317,7 @@
 
 	userDevice, err := models.UserDevices(
 		models.UserDeviceWhere.ID.EQ(userDeviceID),
-<<<<<<< HEAD
 		qm.Load(models.UserDeviceRels.MintRequest),
-=======
-		qm.Load(qm.Rels(models.UserDeviceRels.VehicleNFT, models.VehicleNFTRels.MintRequest)),
->>>>>>> c120cff7
 		qm.Load(models.UserDeviceRels.UserDeviceAPIIntegrations),
 	).One(c.Context(), udc.DBS().Reader.DB)
 	if err != nil {
@@ -1672,13 +1573,12 @@
 
 	userDevice, err := models.UserDevices(
 		models.UserDeviceWhere.ID.EQ(userDeviceID),
-		qm.Load(models.UserDeviceRels.VehicleNFT),
 	).One(c.Context(), udc.DBS().Reader)
 	if err != nil {
 		return fiber.NewError(fiber.StatusNotFound, "No device with that ID found.")
 	}
 
-	if userDevice.R.VehicleNFT == nil || userDevice.R.VehicleNFT.TokenID.IsZero() {
+	if userDevice.TokenID.IsZero() {
 		return fiber.NewError(fiber.StatusBadRequest, "Vehicle not minted.")
 	}
 
@@ -1701,7 +1601,7 @@
 
 	_, err = udc.s3.PutObject(c.Context(), &s3.PutObjectInput{
 		Bucket: &udc.Settings.NFTS3Bucket,
-		Key:    aws.String(userDevice.R.VehicleNFT.MintRequestID + ".png"),
+		Key:    aws.String(userDevice.MintRequestID.String + ".png"),
 		Body:   bytes.NewReader(image),
 	})
 	if err != nil {
@@ -1721,7 +1621,7 @@
 	if len(imageTransp) != 0 {
 		_, err = udc.s3.PutObject(c.Context(), &s3.PutObjectInput{
 			Bucket: &udc.Settings.NFTS3Bucket,
-			Key:    aws.String(userDevice.R.VehicleNFT.MintRequestID + "_transparent.png"),
+			Key:    aws.String(userDevice.MintRequestID.String + "_transparent.png"),
 			Body:   bytes.NewReader(imageTransp),
 		})
 		if err != nil {
