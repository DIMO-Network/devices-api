package controllers

import (
	"context"
	_ "embed"
	"encoding/json"
	"fmt"
	"io"
	"math/big"
	"testing"
	"time"

	"github.com/nats-io/nats-server/v2/server"

	"github.com/google/uuid"

	"github.com/DIMO-Network/shared"
	pb "github.com/DIMO-Network/shared/api/users"
	"github.com/DIMO-Network/shared/redis/mocks"

	"github.com/DIMO-Network/shared/db"

	deviceDefs "github.com/DIMO-Network/device-definitions-api/pkg"
	"github.com/DIMO-Network/device-definitions-api/pkg/grpc"
	"github.com/DIMO-Network/devices-api/internal/config"
	"github.com/DIMO-Network/devices-api/internal/constants"
	"github.com/DIMO-Network/devices-api/internal/services"
	mock_services "github.com/DIMO-Network/devices-api/internal/services/mocks"
	"github.com/DIMO-Network/devices-api/internal/test"
	"github.com/DIMO-Network/devices-api/models"
	"github.com/ethereum/go-ethereum/common"
	"github.com/ethereum/go-ethereum/common/math"
	signer "github.com/ethereum/go-ethereum/signer/core/apitypes"
	"github.com/gofiber/fiber/v2"
	"github.com/golang/mock/gomock"
	_ "github.com/lib/pq"
	"github.com/segmentio/ksuid"
	smartcar "github.com/smartcar/go-sdk"
	"github.com/stretchr/testify/assert"
	"github.com/stretchr/testify/require"
	"github.com/stretchr/testify/suite"
	"github.com/testcontainers/testcontainers-go"
	"github.com/tidwall/gjson"
	"github.com/volatiletech/null/v8"
	"github.com/volatiletech/sqlboiler/v4/boil"
	"google.golang.org/grpc/codes"
	"google.golang.org/grpc/status"
)

type fakeEventService struct{}

func (f *fakeEventService) Emit(event *services.Event) error {
	fmt.Printf("Emitting %v\n", event)
	return nil
}

type UserDevicesControllerTestSuite struct {
	suite.Suite
	pdb             db.Store
	controller      *UserDevicesController
	container       testcontainers.Container
	ctx             context.Context
	mockCtrl        *gomock.Controller
	app             *fiber.App
	deviceDefSvc    *mock_services.MockDeviceDefinitionService
	deviceDefIntSvc *mock_services.MockDeviceDefinitionIntegrationService
	testUserID      string
	scTaskSvc       *mock_services.MockSmartcarTaskService
	nhtsaService    *mock_services.MockINHTSAService
	scClient        *mock_services.MockSmartcarClient
	redisClient     *mocks.MockCacheService
	autoPiSvc       *mock_services.MockAutoPiAPIService
	usersClient     *mock_services.MockUserServiceClient
<<<<<<< HEAD
	credentialSvc   *mock_services.MockVCService
=======
	natsService     *services.NATSService
	natsServer      *server.Server
>>>>>>> 77401253
}

const natsStreamName = "test-stream"

// SetupSuite starts container db
func (s *UserDevicesControllerTestSuite) SetupSuite() {
	s.ctx = context.Background()
	s.pdb, s.container = test.StartContainerDatabase(s.ctx, s.T(), migrationsDirRelPath)
	logger := test.Logger()
	mockCtrl := gomock.NewController(s.T())
	s.mockCtrl = mockCtrl
	var err error

	s.deviceDefSvc = mock_services.NewMockDeviceDefinitionService(mockCtrl)
	s.deviceDefIntSvc = mock_services.NewMockDeviceDefinitionIntegrationService(mockCtrl)
	s.scClient = mock_services.NewMockSmartcarClient(mockCtrl)
	s.scTaskSvc = mock_services.NewMockSmartcarTaskService(mockCtrl)
	teslaSvc := mock_services.NewMockTeslaService(mockCtrl)
	teslaTaskService := mock_services.NewMockTeslaTaskService(mockCtrl)
	s.nhtsaService = mock_services.NewMockINHTSAService(mockCtrl)
	autoPiIngest := mock_services.NewMockIngestRegistrar(mockCtrl)
	deviceDefinitionIngest := mock_services.NewMockDeviceDefinitionRegistrar(mockCtrl)
	autoPiTaskSvc := mock_services.NewMockAutoPiTaskService(mockCtrl)
	s.redisClient = mocks.NewMockCacheService(mockCtrl)
	s.autoPiSvc = mock_services.NewMockAutoPiAPIService(mockCtrl)
	s.usersClient = mock_services.NewMockUserServiceClient(mockCtrl)
	s.natsService, s.natsServer, err = mock_services.NewMockNATSService(natsStreamName)
	if err != nil {
		s.T().Fatal(err)
	}

	s.testUserID = "123123"
	testUserID2 := "3232451"
	c := NewUserDevicesController(&config.Settings{Port: "3000", Environment: "prod"}, s.pdb.DBS, logger, s.deviceDefSvc, s.deviceDefIntSvc, &fakeEventService{}, s.scClient, s.scTaskSvc, teslaSvc, teslaTaskService, new(shared.ROT13Cipher), s.autoPiSvc,
		s.nhtsaService, autoPiIngest, deviceDefinitionIngest, autoPiTaskSvc, nil, nil, nil, s.redisClient, nil, s.usersClient, s.natsService)
	app := test.SetupAppFiber(*logger)
	app.Post("/user/devices", test.AuthInjectorTestHandler(s.testUserID), c.RegisterDeviceForUser)
	app.Post("/user/devices/fromvin", test.AuthInjectorTestHandler(s.testUserID), c.RegisterDeviceForUserFromVIN)
	app.Post("/user/devices/fromsmartcar", test.AuthInjectorTestHandler(s.testUserID), c.RegisterDeviceForUserFromSmartcar)
	app.Post("/user/devices/second", test.AuthInjectorTestHandler(testUserID2), c.RegisterDeviceForUser) // for different test user
	app.Get("/user/devices/me", test.AuthInjectorTestHandler(s.testUserID), c.GetUserDevices)
	app.Patch("/user/devices/:userDeviceID/vin", test.AuthInjectorTestHandler(s.testUserID), c.UpdateVIN)
	app.Patch("/user/devices/:userDeviceID/name", test.AuthInjectorTestHandler(s.testUserID), c.UpdateName)
	app.Patch("/user/devices/:userDeviceID/image", test.AuthInjectorTestHandler(s.testUserID), c.UpdateImage)
	app.Get("/user/devices/:userDeviceID/offers", test.AuthInjectorTestHandler(s.testUserID), c.GetOffers)
	app.Get("/user/devices/:userDeviceID/valuations", test.AuthInjectorTestHandler(s.testUserID), c.GetValuations)
	app.Get("/user/devices/:userDeviceID/range", test.AuthInjectorTestHandler(s.testUserID), c.GetRange)
	app.Post("/user/devices/:userDeviceID/commands/refresh", test.AuthInjectorTestHandler(s.testUserID), c.RefreshUserDeviceStatus)
	s.controller = &c

	s.app = app
}

func (s *UserDevicesControllerTestSuite) SetupTest() {
	s.controller.Settings.Environment = "prod"
}

// TearDownTest after each test truncate tables
func (s *UserDevicesControllerTestSuite) TearDownTest() {
	test.TruncateTables(s.pdb.DBS().Writer.DB, s.T())
}

// TearDownSuite cleanup at end by terminating container
func (s *UserDevicesControllerTestSuite) TearDownSuite() {
	fmt.Printf("shutting down postgres at with session: %s \n", s.container.SessionID())
	s.natsServer.Shutdown() // shuts down nats test server
	if err := s.container.Terminate(s.ctx); err != nil {
		s.T().Fatal(err)
	}
	s.mockCtrl.Finish() // might need to do mockctrl on every test, and refactor setup into one method
}

// Test Runner
func TestUserDevicesControllerTestSuite(t *testing.T) {
	suite.Run(t, new(UserDevicesControllerTestSuite))
}

/* Actual Tests */
func (s *UserDevicesControllerTestSuite) TestPostUserDeviceFromSmartcar() {
	// arrange DB
	integration := test.BuildIntegrationGRPC(constants.AutoPiVendor, 10, 0)
	dd := test.BuildDeviceDefinitionGRPC(ksuid.New().String(), "Ford", "F150", 2020, integration)
	// act request
	const vinny = "4T3R6RFVXMU023395"
	reg := RegisterUserDeviceSmartcar{Code: "XX", RedirectURI: "https://mobile-app", CountryCode: "USA"}
	j, _ := json.Marshal(reg)

	s.scClient.EXPECT().ExchangeCode(gomock.Any(), reg.Code, reg.RedirectURI).Times(1).Return(&smartcar.Token{
		Access:        "AA",
		AccessExpiry:  time.Now().Add(time.Hour),
		Refresh:       "RR",
		RefreshExpiry: time.Now().Add(time.Hour),
		ExpiresIn:     3600,
	}, nil)
	s.scClient.EXPECT().GetExternalID(gomock.Any(), "AA").Times(1).Return("123", nil)
	s.scClient.EXPECT().GetVIN(gomock.Any(), "AA", "123").Times(1).Return(vinny, nil)
	s.scClient.EXPECT().GetInfo(gomock.Any(), "AA", "123").Times(1).Return(nil, nil)

	s.deviceDefSvc.EXPECT().DecodeVIN(gomock.Any(), vinny, "", 0, reg.CountryCode).Times(1).Return(&grpc.DecodeVinResponse{
		DeviceMakeId:       dd[0].Make.Id,
		DeviceDefinitionId: dd[0].DeviceDefinitionId,
		DeviceStyleId:      "",
		Year:               dd[0].Type.Year,
	}, nil)
	s.deviceDefIntSvc.EXPECT().CreateDeviceDefinitionIntegration(gomock.Any(), "22N2xaPOq2WW2gAHBHd0Ikn4Zob", dd[0].DeviceDefinitionId, "Americas").Times(1).
		Return(nil, nil)
	s.redisClient.EXPECT().Set(gomock.Any(), buildSmartcarTokenKey(vinny, testUserID), gomock.Any(), time.Hour*2).Return(nil)
	s.deviceDefSvc.EXPECT().GetDeviceDefinitionByID(gomock.Any(), dd[0].DeviceDefinitionId).Times(1).Return(dd[0], nil)
	request := test.BuildRequest("POST", "/user/devices/fromsmartcar", string(j))
	response, responseError := s.app.Test(request, 10000)
	fmt.Println(responseError)
	body, _ := io.ReadAll(response.Body)
	// assert
	if assert.Equal(s.T(), fiber.StatusCreated, response.StatusCode) == false {
		fmt.Println("message: " + string(body))
	}
	regUserResp := UserDeviceFull{}
	jsonUD := gjson.Get(string(body), "userDevice")
	_ = json.Unmarshal([]byte(jsonUD.String()), &regUserResp)

	assert.Len(s.T(), regUserResp.ID, 27)
	assert.Equal(s.T(), dd[0].DeviceDefinitionId, regUserResp.DeviceDefinition.DeviceDefinitionID)
	if assert.Len(s.T(), regUserResp.DeviceDefinition.CompatibleIntegrations, 2) == false {
		fmt.Println("resp body: " + string(body))
	}
	assert.Equal(s.T(), integration.Vendor, regUserResp.DeviceDefinition.CompatibleIntegrations[0].Vendor)
	assert.Equal(s.T(), integration.Type, regUserResp.DeviceDefinition.CompatibleIntegrations[0].Type)
	assert.Equal(s.T(), integration.Id, regUserResp.DeviceDefinition.CompatibleIntegrations[0].ID)

	userDevice, err := models.UserDevices().One(s.ctx, s.pdb.DBS().Reader)
	require.NoError(s.T(), err)
	assert.NotNilf(s.T(), userDevice, "expected a user device in the database to exist")
	assert.Equal(s.T(), s.testUserID, userDevice.UserID)
	assert.Equal(s.T(), vinny, userDevice.VinIdentifier.String)
}

func (s *UserDevicesControllerTestSuite) TestPostUserDeviceFromSmartcar_Fail_Decode() {
	// arrange DB
	_ = test.BuildIntegrationGRPC(constants.AutoPiVendor, 10, 0)
	// act request
	const vinny = "4T3R6RFVXMU023395"
	reg := RegisterUserDeviceSmartcar{Code: "XX", RedirectURI: "https://mobile-app", CountryCode: "USA"}
	j, _ := json.Marshal(reg)

	s.scClient.EXPECT().ExchangeCode(gomock.Any(), reg.Code, reg.RedirectURI).Times(1).Return(&smartcar.Token{
		Access:        "AA",
		AccessExpiry:  time.Now().Add(time.Hour),
		Refresh:       "RR",
		RefreshExpiry: time.Now().Add(time.Hour),
		ExpiresIn:     3600,
	}, nil)
	s.scClient.EXPECT().GetExternalID(gomock.Any(), "AA").Times(1).Return("123", nil)
	s.scClient.EXPECT().GetVIN(gomock.Any(), "AA", "123").Times(1).Return(vinny, nil)
	s.redisClient.EXPECT().Set(gomock.Any(), buildSmartcarTokenKey(vinny, testUserID), gomock.Any(), time.Hour*2).Return(nil)
	s.scClient.EXPECT().GetInfo(gomock.Any(), "AA", "123").Times(1).Return(nil, nil)

	s.deviceDefSvc.EXPECT().DecodeVIN(gomock.Any(), vinny, "", 0, reg.CountryCode).Times(1).Return(nil,
		deviceDefs.ErrFailedVINDecode)

	request := test.BuildRequest("POST", "/user/devices/fromsmartcar", string(j))
	response, responseError := s.app.Test(request)
	fmt.Println(responseError)

	// assert
	assert.Equal(s.T(), fiber.StatusFailedDependency, response.StatusCode)
}

func (s *UserDevicesControllerTestSuite) TestPostUserDeviceFromSmartcar_SameUser_DuplicateVIN() {
	// arrange DB
	integration := test.BuildIntegrationGRPC(constants.AutoPiVendor, 10, 0)
	dd := test.BuildDeviceDefinitionGRPC(ksuid.New().String(), "Ford", "F150", 2020, integration)

	// act request
	const vinny = "4T3R6RFVXMU023395"
	reg := RegisterUserDeviceSmartcar{Code: "XX", RedirectURI: "https://mobile-app", CountryCode: "USA"}
	j, _ := json.Marshal(reg)
	test.SetupCreateUserDevice(s.T(), testUserID, dd[0].DeviceDefinitionId, nil, vinny, s.pdb)

	s.scClient.EXPECT().ExchangeCode(gomock.Any(), reg.Code, reg.RedirectURI).Times(1).Return(&smartcar.Token{
		Access:        "AA",
		AccessExpiry:  time.Now().Add(time.Hour),
		Refresh:       "RR",
		RefreshExpiry: time.Now().Add(time.Hour),
		ExpiresIn:     3600,
	}, nil)
	s.scClient.EXPECT().GetExternalID(gomock.Any(), "AA").Times(1).Return("123", nil)
	s.scClient.EXPECT().GetVIN(gomock.Any(), "AA", "123").Times(1).Return(vinny, nil)
	s.deviceDefSvc.EXPECT().GetDeviceDefinitionByID(gomock.Any(), dd[0].DeviceDefinitionId).Times(1).Return(dd[0], nil)
	s.redisClient.EXPECT().Set(gomock.Any(), buildSmartcarTokenKey(vinny, testUserID), gomock.Any(), time.Hour*2).Return(nil)

	request := test.BuildRequest("POST", "/user/devices/fromsmartcar", string(j))
	response, responseError := s.app.Test(request)
	require.NoError(s.T(), responseError)
	body, _ := io.ReadAll(response.Body)
	// assert
	if assert.Equal(s.T(), fiber.StatusOK, response.StatusCode) == false {
		fmt.Println("message: " + string(body))
	}
}

func (s *UserDevicesControllerTestSuite) TestPostUserDeviceFromSmartcar_Fail_DuplicateVIN() {
	// arrange DB
	integration := test.BuildIntegrationGRPC(constants.AutoPiVendor, 10, 0)
	dd := test.BuildDeviceDefinitionGRPC(ksuid.New().String(), "Ford", "F150", 2020, integration)

	// act request
	const vinny = "4T3R6RFVXMU023395"
	reg := RegisterUserDeviceSmartcar{Code: "XX", RedirectURI: "https://mobile-app", CountryCode: "USA"}
	j, _ := json.Marshal(reg)
	test.SetupCreateUserDevice(s.T(), "09098877", dd[0].DeviceDefinitionId, nil, vinny, s.pdb)

	s.scClient.EXPECT().ExchangeCode(gomock.Any(), reg.Code, reg.RedirectURI).Times(1).Return(&smartcar.Token{
		Access:        "AA",
		AccessExpiry:  time.Now().Add(time.Hour),
		Refresh:       "RR",
		RefreshExpiry: time.Now().Add(time.Hour),
		ExpiresIn:     3600,
	}, nil)
	s.scClient.EXPECT().GetExternalID(gomock.Any(), "AA").Times(1).Return("123", nil)
	s.scClient.EXPECT().GetVIN(gomock.Any(), "AA", "123").Times(1).Return(vinny, nil)

	request := test.BuildRequest("POST", "/user/devices/fromsmartcar", string(j))
	response, responseError := s.app.Test(request)
	require.NoError(s.T(), responseError)
	body, _ := io.ReadAll(response.Body)
	// assert
	if assert.Equal(s.T(), fiber.StatusConflict, response.StatusCode) == false {
		fmt.Println("message: " + string(body))
	}
}

func (s *UserDevicesControllerTestSuite) TestPostUserDeviceFromVIN() {
	// arrange DB
	integration := test.BuildIntegrationGRPC(constants.AutoPiVendor, 10, 0)
	dd := test.BuildDeviceDefinitionGRPC(ksuid.New().String(), "Ford", "F150", 2020, integration)
	// act request
	const vinny = "4T3R6RFVXMU023395"
	reg := RegisterUserDeviceVIN{VIN: vinny, CountryCode: "USA", CANProtocol: "06"}
	j, _ := json.Marshal(reg)

	s.deviceDefSvc.EXPECT().DecodeVIN(gomock.Any(), vinny, "", 0, reg.CountryCode).Times(1).Return(&grpc.DecodeVinResponse{
		DeviceMakeId:       dd[0].Make.Id,
		DeviceDefinitionId: dd[0].DeviceDefinitionId,
		DeviceStyleId:      "",
		Year:               dd[0].Type.Year,
	}, nil)
	s.deviceDefSvc.EXPECT().GetDeviceDefinitionByID(gomock.Any(), dd[0].DeviceDefinitionId).Times(1).Return(dd[0], nil)
	apInteg := test.BuildIntegrationGRPC(constants.AutoPiVendor, 10, 10)
	s.deviceDefIntSvc.EXPECT().GetAutoPiIntegration(gomock.Any()).Times(1).Return(apInteg, nil)
	s.deviceDefIntSvc.EXPECT().CreateDeviceDefinitionIntegration(gomock.Any(), apInteg.Id, dd[0].DeviceDefinitionId, "Americas")

	request := test.BuildRequest("POST", "/user/devices/fromvin", string(j))
	response, responseError := s.app.Test(request, 10000)
	fmt.Println(responseError)
	body, _ := io.ReadAll(response.Body)
	// assert
	if assert.Equal(s.T(), fiber.StatusCreated, response.StatusCode) == false {
		fmt.Println("message: " + string(body))
	}
	regUserResp := UserDeviceFull{}
	jsonUD := gjson.Get(string(body), "userDevice")
	_ = json.Unmarshal([]byte(jsonUD.String()), &regUserResp)

	assert.Len(s.T(), regUserResp.ID, 27)
	assert.Equal(s.T(), dd[0].DeviceDefinitionId, regUserResp.DeviceDefinition.DeviceDefinitionID)
	if assert.Len(s.T(), regUserResp.DeviceDefinition.CompatibleIntegrations, 2) == false {
		fmt.Println("resp body: " + string(body))
	}
	assert.Equal(s.T(), integration.Vendor, regUserResp.DeviceDefinition.CompatibleIntegrations[0].Vendor)
	assert.Equal(s.T(), integration.Type, regUserResp.DeviceDefinition.CompatibleIntegrations[0].Type)
	assert.Equal(s.T(), integration.Id, regUserResp.DeviceDefinition.CompatibleIntegrations[0].ID)

	msg, responseError := s.natsService.JetStream.GetLastMsg(natsStreamName, s.natsService.JetStreamSubject)
	assert.NoError(s.T(), responseError, "expected no error from nats")
	vinResult := gjson.GetBytes(msg.Data, "vin")
	assert.Equal(s.T(), vinny, vinResult.Str)

	userDevice, err := models.UserDevices().One(s.ctx, s.pdb.DBS().Reader)
	require.NoError(s.T(), err)
	assert.NotNilf(s.T(), userDevice, "expected a user device in the database to exist")
	assert.Equal(s.T(), s.testUserID, userDevice.UserID)
	assert.Equal(s.T(), vinny, userDevice.VinIdentifier.String)
	assert.Equal(s.T(), "06", gjson.GetBytes(userDevice.Metadata.JSON, "canProtocol").Str)
}

func (s *UserDevicesControllerTestSuite) TestPostWithExistingDefinitionID() {
	// arrange DB
	integration := test.BuildIntegrationGRPC(constants.AutoPiVendor, 10, 0)
	dd := test.BuildDeviceDefinitionGRPC(ksuid.New().String(), "Ford", "F150", 2020, integration)
	// act request
	reg := RegisterUserDevice{
		DeviceDefinitionID: &dd[0].DeviceDefinitionId,
		CountryCode:        "USA",
	}
	j, _ := json.Marshal(reg)

	s.deviceDefSvc.EXPECT().GetDeviceDefinitionByID(gomock.Any(), dd[0].DeviceDefinitionId).Times(1).Return(dd[0], nil)
	request := test.BuildRequest("POST", "/user/devices", string(j))
	response, responseError := s.app.Test(request)
	fmt.Println(responseError)
	body, _ := io.ReadAll(response.Body)
	// assert
	if assert.Equal(s.T(), fiber.StatusCreated, response.StatusCode) == false {
		fmt.Println("message: " + string(body))
	}
	regUserResp := UserDeviceFull{}
	jsonUD := gjson.Get(string(body), "userDevice")
	_ = json.Unmarshal([]byte(jsonUD.String()), &regUserResp)

	assert.Len(s.T(), regUserResp.ID, 27)
	assert.Len(s.T(), regUserResp.DeviceDefinition.DeviceDefinitionID, 27)
	assert.Equal(s.T(), dd[0].DeviceDefinitionId, regUserResp.DeviceDefinition.DeviceDefinitionID)
	if assert.Len(s.T(), regUserResp.DeviceDefinition.CompatibleIntegrations, 2) == false {
		fmt.Println("resp body: " + string(body))
	}
	assert.Equal(s.T(), integration.Vendor, regUserResp.DeviceDefinition.CompatibleIntegrations[0].Vendor)
	assert.Equal(s.T(), integration.Type, regUserResp.DeviceDefinition.CompatibleIntegrations[0].Type)
	assert.Equal(s.T(), integration.Id, regUserResp.DeviceDefinition.CompatibleIntegrations[0].ID)

	userDevice, err := models.UserDevices().One(s.ctx, s.pdb.DBS().Reader)
	require.NoError(s.T(), err)
	assert.NotNilf(s.T(), userDevice, "expected a user device in the database to exist")
	assert.Equal(s.T(), s.testUserID, userDevice.UserID)
	assert.Nil(s.T(), userDevice.VinIdentifier.Ptr())
}

func (s *UserDevicesControllerTestSuite) TestPostWithoutDefinitionID_BadRequest() {
	// act request
	reg := RegisterUserDevice{
		CountryCode: "USA",
	}
	j, _ := json.Marshal(reg)
	request := test.BuildRequest("POST", "/user/devices", string(j))
	response, err := s.app.Test(request, 10*1000)
	require.NoError(s.T(), err)
	// assert
	require.Equal(s.T(), fiber.StatusBadRequest, response.StatusCode)

	body, err := io.ReadAll(response.Body)
	require.NoError(s.T(), err)

	errorMessage := gjson.Get(string(body), "message")
	if assert.Equal(s.T(), "deviceDefinitionId: cannot be blank.", errorMessage.String()) == false {
		fmt.Println(string(body))
	}
}

func (s *UserDevicesControllerTestSuite) TestPostBadPayload() {
	request := test.BuildRequest("POST", "/user/devices", "{}")
	response, _ := s.app.Test(request)
	body, _ := io.ReadAll(response.Body)
	assert.Equal(s.T(), fiber.StatusBadRequest, response.StatusCode)
	msg := gjson.Get(string(body), "message").String()
	assert.Contains(s.T(), msg, "cannot be blank")
}

func (s *UserDevicesControllerTestSuite) TestPostInvalidDefinitionID() {
	invalidDD := "caca"
	grpcErr := status.Error(codes.NotFound, "dd not found")
	s.deviceDefSvc.EXPECT().GetDeviceDefinitionByID(gomock.Any(), invalidDD).Times(1).Return(nil, grpcErr)
	reg := RegisterUserDevice{
		DeviceDefinitionID: &invalidDD,
		CountryCode:        "USA",
	}
	j, _ := json.Marshal(reg)

	request := test.BuildRequest("POST", "/user/devices", string(j))
	response, err := s.app.Test(request)
	require.NoError(s.T(), err)
	body, _ := io.ReadAll(response.Body)
	assert.Equal(s.T(), fiber.StatusNotFound, response.StatusCode)
	msg := gjson.Get(string(body), "message").String()
	fmt.Println("message: " + msg)
	assert.Contains(s.T(), msg, invalidDD)
}

func (s *UserDevicesControllerTestSuite) TestGetMyUserDevices() {
	// arrange db, insert some user_devices
	const (
		// Device 1
		unitID   = "431d2e89-46f1-6884-6226-5d1ad20c84d9"
		deviceID = "device1"

		// Device 2
		userID2   = "user2"
		deviceID2 = "device2"
	)

	integration := test.BuildIntegrationGRPC(constants.AutoPiVendor, 10, 0)
	dd := test.BuildDeviceDefinitionGRPC(ksuid.New().String(), "Ford", "F150", 2020, integration)
	ud := test.SetupCreateUserDevice(s.T(), s.testUserID, dd[0].DeviceDefinitionId, nil, "", s.pdb)
	_ = test.SetupCreateAutoPiUnit(s.T(), testUserID, unitID, func(s string) *string { return &s }(deviceID), s.pdb)
	_ = test.SetupCreateUserDeviceAPIIntegration(s.T(), unitID, deviceID, ud.ID, integration.Id, s.pdb)

	addr := "67B94473D81D0cd00849D563C94d0432Ac988B49"
	_ = test.SetupCreateUserDeviceWithDeviceID(s.T(), userID2, deviceID2, dd[0].DeviceDefinitionId, nil, "", s.pdb)
	_ = test.SetupCreateVehicleNFT(s.T(), deviceID2, "vin", big.NewInt(1), null.BytesFrom(common.Hex2Bytes(addr)), s.pdb)

	s.usersClient.EXPECT().GetUser(gomock.Any(), &pb.GetUserRequest{Id: s.testUserID}).Return(&pb.User{Id: s.testUserID, EthereumAddress: &addr}, nil)
	s.deviceDefSvc.EXPECT().GetIntegrations(gomock.Any()).Return([]*grpc.Integration{integration}, nil)
	s.deviceDefSvc.EXPECT().GetDeviceDefinitionsByIDs(gomock.Any(), []string{dd[0].DeviceDefinitionId, dd[0].DeviceDefinitionId}).Times(1).Return(dd, nil)

	s.controller.Settings.Environment = "dev"
	request := test.BuildRequest("GET", "/user/devices/me", "")
	response, err := s.app.Test(request)
	require.NoError(s.T(), err)
	body, _ := io.ReadAll(response.Body)

	assert.Equal(s.T(), fiber.StatusOK, response.StatusCode)
	result := gjson.Get(string(body), "userDevices.#.id")
	assert.Len(s.T(), result.Array(), 2)
	for _, id := range result.Array() {
		assert.True(s.T(), id.Exists(), "expected to find the ID")
	}

	assert.Equal(s.T(), integration.Id, gjson.GetBytes(body, "userDevices.1.integrations.0.integrationId").String())
	assert.Equal(s.T(), deviceID, gjson.GetBytes(body, "userDevices.1.integrations.0.externalId").String())
	assert.Equal(s.T(), integration.Vendor, gjson.GetBytes(body, "userDevices.1.integrations.0.integrationVendor").String())
	assert.Equal(s.T(), ud.ID, gjson.GetBytes(body, "userDevices.1.id").String())
	assert.Equal(s.T(), "device2                    ", gjson.GetBytes(body, "userDevices.0.id").String())
}

func (s *UserDevicesControllerTestSuite) TestGetMyUserDevicesNoDuplicates() {
	// arrange db, insert some user_devices
	const (
		// User
		unitID   = "431d2e89-46f1-6884-6226-5d1ad20c84d9"
		deviceID = "device1                    "
		userID   = "userID"
	)
	s.controller.Settings.Environment = "dev"

	integration := test.BuildIntegrationGRPC(constants.AutoPiVendor, 10, 0)
	dd := test.BuildDeviceDefinitionGRPC(ksuid.New().String(), "Ford", "F150", 2020, integration)
	ud := test.SetupCreateUserDeviceWithDeviceID(s.T(), userID, deviceID, dd[0].DeviceDefinitionId, nil, "", s.pdb)
	_ = test.SetupCreateAutoPiUnit(s.T(), userID, unitID, func(s string) *string { return &s }(deviceID), s.pdb)
	_ = test.SetupCreateUserDeviceAPIIntegration(s.T(), unitID, deviceID, ud.ID, integration.Id, s.pdb)

	addr := "67B94473D81D0cd00849D563C94d0432Ac988B49"

	_ = test.SetupCreateVehicleNFT(s.T(), deviceID, "vin", big.NewInt(1), null.BytesFrom(common.Hex2Bytes(addr)), s.pdb)

	s.usersClient.EXPECT().GetUser(gomock.Any(), &pb.GetUserRequest{Id: s.testUserID}).Return(&pb.User{Id: s.testUserID, EthereumAddress: &addr}, nil)
	s.deviceDefSvc.EXPECT().GetIntegrations(gomock.Any()).Return([]*grpc.Integration{integration}, nil)
	s.deviceDefSvc.EXPECT().GetDeviceDefinitionsByIDs(gomock.Any(), []string{dd[0].DeviceDefinitionId}).Times(1).Return(dd, nil)

	request := test.BuildRequest("GET", "/user/devices/me", "")
	response, err := s.app.Test(request)
	require.NoError(s.T(), err)
	body, _ := io.ReadAll(response.Body)

	assert.Equal(s.T(), fiber.StatusOK, response.StatusCode)
	result := gjson.Get(string(body), "userDevices.#.id")
	assert.Len(s.T(), result.Array(), 1)

	for _, id := range result.Array() {
		assert.True(s.T(), id.Exists(), "expected to find the ID")
	}

	assert.Equal(s.T(), integration.Id, gjson.GetBytes(body, "userDevices.0.integrations.0.integrationId").String())
	assert.Equal(s.T(), integration.Vendor, gjson.GetBytes(body, "userDevices.0.integrations.0.integrationVendor").String())
	assert.Equal(s.T(), ud.ID, gjson.GetBytes(body, "userDevices.0.id").String())
}

func (s *UserDevicesControllerTestSuite) TestPatchVIN() {
	integration := test.BuildIntegrationGRPC(constants.AutoPiVendor, 10, 4)
	dd := test.BuildDeviceDefinitionGRPC(ksuid.New().String(), "Ford", "Escape", 2020, integration)
	ud := test.SetupCreateUserDevice(s.T(), s.testUserID, dd[0].DeviceDefinitionId, nil, "", s.pdb)
	s.deviceDefSvc.EXPECT().GetIntegrations(gomock.Any()).Return([]*grpc.Integration{integration}, nil)

	s.usersClient.EXPECT().GetUser(gomock.Any(), &pb.GetUserRequest{Id: s.testUserID}).Return(&pb.User{Id: s.testUserID, EthereumAddress: nil}, nil)
	evID := "4"
	s.nhtsaService.EXPECT().DecodeVIN("5YJYGDEE5MF085533").Return(&services.NHTSADecodeVINResponse{
		Results: []services.NHTSAResult{
			{
				VariableID: 126,
				ValueID:    &evID,
			},
		},
	}, nil)
	payload := `{ "vin": "5YJYGDEE5MF085533" }`
	request := test.BuildRequest("PATCH", "/user/devices/"+ud.ID+"/vin", payload)
	response, responseError := s.app.Test(request)
	require.NoError(s.T(), responseError)
	if assert.Equal(s.T(), fiber.StatusNoContent, response.StatusCode) == false {
		body, _ := io.ReadAll(response.Body)
		fmt.Println("message: " + string(body))
	}

	s.deviceDefSvc.EXPECT().GetDeviceDefinitionsByIDs(gomock.Any(), []string{dd[0].DeviceDefinitionId}).Times(1).Return(dd, nil)

	request = test.BuildRequest("GET", "/user/devices/me", "")
	response, responseError = s.app.Test(request)
	require.NoError(s.T(), responseError)

	body, _ := io.ReadAll(response.Body)
	fmt.Println(string(body))
	pt := gjson.GetBytes(body, "userDevices.0.metadata.powertrainType").String()
	assert.Equal(s.T(), "BEV", pt)
}

func (s *UserDevicesControllerTestSuite) TestVINValidate() {

	type test struct {
		vin    string
		want   bool
		reason string
	}

	tests := []test{
		{vin: "5YJYGDEE5MF085533", want: true, reason: "valid vin number"},
		{vin: "5YJYGDEE5MF08553", want: false, reason: "too short"},
		{vin: "JA4AJ3AUXKU602608", want: true, reason: "valid vin number"},
		{vin: "2T1BU4EE2DC071057", want: true, reason: "valid vin number"},
		{vin: "5YJ3E1EA1NF156661", want: true, reason: "valid vin number"},
		{vin: "7AJ3E1EB3JF110865", want: true, reason: "valid vin number"},
		{vin: "", want: false, reason: "empty vin string"},
		{vin: "7FJ3E1EB3JF1108651234", want: false, reason: "vin string too long"},
	}

	for _, tc := range tests {
		vinReq := UpdateVINReq{VIN: tc.vin}
		err := vinReq.validate()
		if tc.want == true {
			assert.NoError(s.T(), err, tc.reason)
		} else {
			assert.Error(s.T(), err, tc.reason)
		}
	}
}

func (s *UserDevicesControllerTestSuite) TestNameValidate() {

	type test struct {
		name   string
		want   bool
		reason string
	}

	tests := []test{
		{name: "ValidNameHere", want: true, reason: "valid name"},
		{name: "MyCar2022", want: true, reason: "valid name"},
		{name: "16CharactersLong", want: true, reason: "valid name"},
		{name: "12345", want: true, reason: "valid name"},
		{name: "a", want: true, reason: "valid name"},
		{name: "เร็ว", want: true, reason: "valid name"},
		{name: "快速地", want: true, reason: "valid name"},
		{name: "швидко", want: true, reason: "valid name"},
		{name: "سريع", want: true, reason: "valid name"},
		{name: "Dimo's Fav Car", want: true, reason: "valid name"},
		{name: "My Car: 2022", want: true, reason: "valid name"},
		{name: "Car #2", want: true, reason: "valid name"},
		{name: `Sally "Speed Demon" Sedan`, want: true, reason: "valid name"},
		{name: "Valid Car Name", want: true, reason: "valid name"},
		{name: " Invalid Name", want: false, reason: "starts with space"},
		{name: "My Car!!!", want: true, reason: "valid name with !"},
		{name: "", want: false, reason: "empty name"},
		{name: "ThisNameIsTooLong--CanOnlyBe40CharactersInLengthxdd", want: false, reason: "too long"},
		{name: "Audi E-tron Sportback Atanas", want: true, reason: "up to 40 characters"},
		{name: "no\nNewLine", want: false, reason: "no new lines allowed"},
		{name: "RC Kia eNiro 4+", want: true, reason: "+ is okay"},
		{name: "Tesla (Alaska)", want: true, reason: "Parentheses allowed"},
	}

	for _, tc := range tests {
		vinReq := UpdateNameReq{Name: &tc.name}
		err := vinReq.validate()
		if tc.want {
			assert.NoError(s.T(), err, tc.reason)
		} else {
			assert.Error(s.T(), err, tc.reason)
		}
	}
}

func (s *UserDevicesControllerTestSuite) TestPatchName() {
	ud := test.SetupCreateUserDevice(s.T(), s.testUserID, ksuid.New().String(), nil, "", s.pdb)
	deviceID := uuid.New().String()
	apunit := test.SetupCreateAutoPiUnit(s.T(), s.testUserID, uuid.NewString(), &deviceID, s.pdb)
	autoPiIntID := ksuid.New().String()
	vehicleID := 3214
	_ = test.SetupCreateUserDeviceAPIIntegration(s.T(), apunit.AutopiUnitID, deviceID, ud.ID, autoPiIntID, s.pdb)

	// nil check test
	payload := `{}`
	request := test.BuildRequest("PATCH", "/user/devices/"+ud.ID+"/name", payload)
	response, _ := s.app.Test(request)
	assert.Equal(s.T(), fiber.StatusBadRequest, response.StatusCode)
	// name with spaces happy path test
	testName := "Queens Charriot,.@!$’"
	payload = fmt.Sprintf(`{ "name": " %s " }`, testName) // intentionally has spaces to test trimming

	s.autoPiSvc.EXPECT().GetDeviceByUnitID(apunit.AutopiUnitID).Times(1).Return(&services.AutoPiDongleDevice{
		ID: deviceID, UnitID: apunit.AutopiUnitID, Vehicle: services.AutoPiDongleVehicle{ID: vehicleID},
	}, nil)
	s.autoPiSvc.EXPECT().PatchVehicleProfile(vehicleID, services.PatchVehicleProfile{
		CallName: &testName,
	}).Times(1).Return(nil)
	request = test.BuildRequest("PATCH", "/user/devices/"+ud.ID+"/name", payload)
	response, _ = s.app.Test(request)
	if assert.Equal(s.T(), fiber.StatusNoContent, response.StatusCode) == false {
		body, _ := io.ReadAll(response.Body)
		fmt.Println("message: " + string(body))
	}
	require.NoError(s.T(), ud.Reload(s.ctx, s.pdb.DBS().Reader))
	assert.Equal(s.T(), testName, ud.Name.String)
}

func (s *UserDevicesControllerTestSuite) TestPatchImageURL() {
	ud := test.SetupCreateUserDevice(s.T(), s.testUserID, ksuid.New().String(), nil, "", s.pdb)

	payload := `{ "imageUrl": "https://ipfs.com/planetary/car.jpg" }`
	request := test.BuildRequest("PATCH", "/user/devices/"+ud.ID+"/image", payload)
	response, _ := s.app.Test(request)
	if assert.Equal(s.T(), fiber.StatusNoContent, response.StatusCode) == false {
		body, _ := io.ReadAll(response.Body)
		fmt.Println("message: " + string(body))
	}
}

//go:embed test_drivly_pricing_by_vin.json
var testDrivlyPricingJSON string

//go:embed test_drivly_pricing2.json
var testDrivlyPricing2JSON string

//go:embed test_vincario_valuation.json
var testVincarioValuationJSON string

func (s *UserDevicesControllerTestSuite) TestGetDeviceValuations_Format1() {
	// arrange db, insert some user_devices
	ddID := ksuid.New().String()
	ud := test.SetupCreateUserDevice(s.T(), s.testUserID, ddID, nil, "", s.pdb)
	_ = test.SetupCreateExternalVINData(s.T(), ddID, &ud, map[string][]byte{
		"PricingMetadata": []byte(testDrivlyPricingJSON),
	}, s.pdb)

	request := test.BuildRequest("GET", fmt.Sprintf("/user/devices/%s/valuations", ud.ID), "")
	response, _ := s.app.Test(request)
	body, _ := io.ReadAll(response.Body)

	assert.Equal(s.T(), fiber.StatusOK, response.StatusCode)

	assert.Equal(s.T(), 1, int(gjson.GetBytes(body, "valuationSets.#").Int()))
	assert.Equal(s.T(), 49957, int(gjson.GetBytes(body, "valuationSets.#(vendor=drivly).mileage").Int()))
	assert.Equal(s.T(), 49957, int(gjson.GetBytes(body, "valuationSets.#(vendor=drivly).odometer").Int()))
	assert.Equal(s.T(), "miles", gjson.GetBytes(body, "valuationSets.#(vendor=drivly).odometerUnit").String())
	assert.Equal(s.T(), 54123, int(gjson.GetBytes(body, "valuationSets.#(vendor=drivly).retail").Int()))
	//54123 + 50151 / 2
	assert.Equal(s.T(), 52137, int(gjson.GetBytes(body, "valuationSets.#(vendor=drivly).userDisplayPrice").Int()))
	assert.Equal(s.T(), "USD", gjson.GetBytes(body, "valuationSets.#(vendor=drivly).currency").String())
	// 49040 + 52173 + 49241 / 3 = 50151
	assert.Equal(s.T(), 50151, int(gjson.GetBytes(body, "valuationSets.#(vendor=drivly).tradeIn").Int()))
	assert.Equal(s.T(), 50151, int(gjson.GetBytes(body, "valuationSets.#(vendor=drivly).tradeInAverage").Int()))
}

func (s *UserDevicesControllerTestSuite) TestGetDeviceValuations_Format2() {
	// this is the other format we're seeing coming from drivly for pricing
	// arrange db, insert some user_devices
	ddID := ksuid.New().String()
	ud := test.SetupCreateUserDevice(s.T(), s.testUserID, ddID, nil, "", s.pdb)
	_ = test.SetupCreateExternalVINData(s.T(), ddID, &ud, map[string][]byte{
		"PricingMetadata": []byte(testDrivlyPricing2JSON),
	}, s.pdb)

	request := test.BuildRequest("GET", fmt.Sprintf("/user/devices/%s/valuations", ud.ID), "")
	response, _ := s.app.Test(request)
	body, _ := io.ReadAll(response.Body)

	assert.Equal(s.T(), fiber.StatusOK, response.StatusCode)

	assert.Equal(s.T(), 1, int(gjson.GetBytes(body, "valuationSets.#").Int()))
	// mileage comes from request metadata, but it is also sometimes returned by payload
	assert.Equal(s.T(), 50702, int(gjson.GetBytes(body, "valuationSets.#(vendor=drivly).mileage").Int()))
	assert.Equal(s.T(), 40611, int(gjson.GetBytes(body, "valuationSets.#(vendor=drivly).tradeIn").Int()))
	assert.Equal(s.T(), 50803, int(gjson.GetBytes(body, "valuationSets.#(vendor=drivly).retail").Int()))
}

func (s *UserDevicesControllerTestSuite) TestGetDeviceValuations_Vincario() {
	// this is the other format we're seeing coming from drivly for pricing
	// arrange db, insert some user_devices
	ddID := ksuid.New().String()
	ud := test.SetupCreateUserDevice(s.T(), s.testUserID, ddID, nil, "", s.pdb)
	_ = test.SetupCreateExternalVINData(s.T(), ddID, &ud, map[string][]byte{
		"VincarioMetadata": []byte(testVincarioValuationJSON),
	}, s.pdb)

	request := test.BuildRequest("GET", fmt.Sprintf("/user/devices/%s/valuations", ud.ID), "")
	response, _ := s.app.Test(request, 2000)
	body, _ := io.ReadAll(response.Body)

	assert.Equal(s.T(), fiber.StatusOK, response.StatusCode)

	assert.Equal(s.T(), 1, int(gjson.GetBytes(body, "valuationSets.#").Int()))
	// mileage comes from request metadata, but it is also sometimes returned by payload
	assert.Equal(s.T(), 30137, int(gjson.GetBytes(body, "valuationSets.#(vendor=vincario).mileage").Int()))
	assert.Equal(s.T(), 30137, int(gjson.GetBytes(body, "valuationSets.#(vendor=vincario).odometer").Int()))
	assert.Equal(s.T(), "km", gjson.GetBytes(body, "valuationSets.#(vendor=vincario).odometerUnit").String())
	assert.Equal(s.T(), "EUR", gjson.GetBytes(body, "valuationSets.#(vendor=vincario).currency").String())

	assert.Equal(s.T(), 44800, int(gjson.GetBytes(body, "valuationSets.#(vendor=vincario).tradeIn").Int()))
	assert.Equal(s.T(), 55200, int(gjson.GetBytes(body, "valuationSets.#(vendor=vincario).retail").Int()))
	assert.Equal(s.T(), 51440, int(gjson.GetBytes(body, "valuationSets.#(vendor=vincario).userDisplayPrice").Int()))
}

//go:embed test_drivly_offers_by_vin.json
var testDrivlyOffersJSON string

func (s *UserDevicesControllerTestSuite) TestGetDeviceOffers() {
	// arrange db, insert some user_devices
	ddID := ksuid.New().String()
	ud := test.SetupCreateUserDevice(s.T(), s.testUserID, ddID, nil, "", s.pdb)
	_ = test.SetupCreateExternalVINData(s.T(), ddID, &ud, map[string][]byte{
		"OfferMetadata": []byte(testDrivlyOffersJSON),
		// "PricingMetadata":   nil,
		// "BlackbookMetadata": nil,
	}, s.pdb)

	request := test.BuildRequest("GET", fmt.Sprintf("/user/devices/%s/offers", ud.ID), "")
	response, _ := s.app.Test(request)
	body, _ := io.ReadAll(response.Body)

	assert.Equal(s.T(), fiber.StatusOK, response.StatusCode)

	assert.Equal(s.T(), 1, int(gjson.GetBytes(body, "offerSets.#").Int()))
	assert.Equal(s.T(), "drivly", gjson.GetBytes(body, "offerSets.0.source").String())
	assert.Equal(s.T(), 3, int(gjson.GetBytes(body, "offerSets.0.offers.#").Int()))
	assert.Equal(s.T(), "Error in v1/acquisition/appraisal POST",
		gjson.GetBytes(body, "offerSets.0.offers.#(vendor=vroom).error").String())
	assert.Equal(s.T(), 10123, int(gjson.GetBytes(body, "offerSets.0.offers.#(vendor=carvana).price").Int()))
	assert.Equal(s.T(), "Make[Ford],Model[Mustang Mach-E],Year[2022] is not eligible for offer.",
		gjson.GetBytes(body, "offerSets.0.offers.#(vendor=carmax).declineReason").String())
}

//go:embed test_user_device_data.json
var testUserDeviceData []byte

func (s *UserDevicesControllerTestSuite) TestGetRange() {
	// arrange db, insert some user_devices
	autoPiUnitID := "1234"
	autoPiDeviceID := "4321"
	ddID := ksuid.New().String()
	integration := test.BuildIntegrationGRPC(constants.AutoPiVendor, 10, 0)
	smartCarIntegration := test.BuildIntegrationGRPC(constants.SmartCarVendor, 10, 0)
	_ = test.SetupCreateAutoPiUnit(s.T(), testUserID, autoPiUnitID, &autoPiDeviceID, s.pdb)

	gddir := []*grpc.GetDeviceDefinitionItemResponse{
		{
			DeviceAttributes: []*grpc.DeviceTypeAttribute{
				{Name: "mpg", Value: "38.0"},
				{Name: "mpg_highway", Value: "40.0"},
				{Name: "fuel_tank_capacity_gal", Value: "14.5"},
			},
			Make: &grpc.DeviceMake{
				Name: "Ford",
			},
			Name:               "F-150",
			DeviceDefinitionId: ddID,
		},
	}
	ud := test.SetupCreateUserDevice(s.T(), s.testUserID, ddID, nil, "", s.pdb)
	test.SetupCreateUserDeviceAPIIntegration(s.T(), autoPiUnitID, autoPiDeviceID, ud.ID, integration.Id, s.pdb)
	udd := models.UserDeviceDatum{
		UserDeviceID:  ud.ID,
		Data:          null.JSONFrom(testUserDeviceData),
		IntegrationID: integration.Id,
	}
	err := udd.Insert(context.Background(), s.pdb.DBS().Writer, boil.Infer())
	require.NoError(s.T(), err)
	udd2 := models.UserDeviceDatum{
		UserDeviceID:  ud.ID,
		Data:          null.JSONFrom([]byte(`{"range":380.14,"timestamp":"2022-06-18T04:02:11.544Z"}`)),
		IntegrationID: smartCarIntegration.Id,
	}
	err = udd2.Insert(context.Background(), s.pdb.DBS().Writer, boil.Infer())
	require.NoError(s.T(), err)
	s.deviceDefSvc.EXPECT().GetDeviceDefinitionsByIDs(gomock.Any(), []string{ddID}).Return(gddir, nil)
	request := test.BuildRequest("GET", fmt.Sprintf("/user/devices/%s/range", ud.ID), "")
	response, err := s.app.Test(request)
	require.NoError(s.T(), err)
	body, _ := io.ReadAll(response.Body)

	assert.Equal(s.T(), fiber.StatusOK, response.StatusCode)

	assert.Equal(s.T(), 3, int(gjson.GetBytes(body, "rangeSets.#").Int()))
	assert.Equal(s.T(), "2022-06-18T04:06:40Z", gjson.GetBytes(body, "rangeSets.0.updated").String())
	assert.Equal(s.T(), "2022-06-18T04:06:40Z", gjson.GetBytes(body, "rangeSets.1.updated").String())
	assert.Equal(s.T(), "2022-06-18T04:02:11Z", gjson.GetBytes(body, "rangeSets.2.updated").String())
	assert.Equal(s.T(), "MPG", gjson.GetBytes(body, "rangeSets.0.rangeBasis").String())
	assert.Equal(s.T(), "MPG Highway", gjson.GetBytes(body, "rangeSets.1.rangeBasis").String())
	assert.Equal(s.T(), "Vehicle Reported", gjson.GetBytes(body, "rangeSets.2.rangeBasis").String())
	assert.Equal(s.T(), 391, int(gjson.GetBytes(body, "rangeSets.0.rangeDistance").Int()))
	assert.Equal(s.T(), 411, int(gjson.GetBytes(body, "rangeSets.1.rangeDistance").Int()))
	assert.Equal(s.T(), 236, int(gjson.GetBytes(body, "rangeSets.2.rangeDistance").Int()))
	assert.Equal(s.T(), "miles", gjson.GetBytes(body, "rangeSets.0.rangeUnit").String())
	assert.Equal(s.T(), "miles", gjson.GetBytes(body, "rangeSets.1.rangeUnit").String())
	assert.Equal(s.T(), "miles", gjson.GetBytes(body, "rangeSets.2.rangeUnit").String())
}

func (s *UserDevicesControllerTestSuite) TestPostRefreshSmartCar() {
	smartCarInt := test.BuildIntegrationGRPC(constants.SmartCarVendor, 10, 0)
	dd := test.BuildDeviceDefinitionGRPC(ksuid.New().String(), "Ford", "Escape", 2020, smartCarInt)
	ud := test.SetupCreateUserDevice(s.T(), s.testUserID, dd[0].DeviceDefinitionId, nil, "", s.pdb)
	s.deviceDefSvc.EXPECT().GetIntegrationByVendor(gomock.Any(), constants.SmartCarVendor).Return(smartCarInt, nil)
	// arrange some additional data for this to work

	udiai := models.UserDeviceAPIIntegration{
		UserDeviceID:    ud.ID,
		IntegrationID:   smartCarInt.Id,
		Status:          models.UserDeviceAPIIntegrationStatusActive,
		AccessToken:     null.StringFrom("caca-token"),
		AccessExpiresAt: null.TimeFrom(time.Now().Add(time.Duration(10) * time.Hour)),
		RefreshToken:    null.StringFrom("caca-refresh"),
		ExternalID:      null.StringFrom("caca-external-id"),
		TaskID:          null.StringFrom(ksuid.New().String()),
	}
	err := udiai.Insert(s.ctx, s.pdb.DBS().Writer, boil.Infer())
	require.NoError(s.T(), err)
	udd := models.UserDeviceDatum{
		UserDeviceID:  ud.ID,
		Data:          null.JSONFrom([]byte(`{"odometer": 123.223}`)),
		IntegrationID: smartCarInt.Id,
		CreatedAt:     time.Now().UTC().Add(time.Hour * -4),
		UpdatedAt:     time.Now().UTC().Add(time.Hour * -4),
	}
	err = udd.Insert(s.ctx, s.pdb.DBS().Writer, boil.Infer())
	require.NoError(s.T(), err)

	var oUdai *models.UserDeviceAPIIntegration

	// arrange mock
	s.scTaskSvc.EXPECT().Refresh(gomock.AssignableToTypeOf(oUdai)).DoAndReturn(
		func(udai *models.UserDeviceAPIIntegration) error {
			oUdai = udai
			return nil
		},
	)

	payload := `{}`
	request := test.BuildRequest("POST", "/user/devices/"+ud.ID+"/commands/refresh", payload)
	response, err := s.app.Test(request)
	assert.NoError(s.T(), err)

	assert.Equal(s.T(), ud.ID, oUdai.UserDeviceID)

	if assert.Equal(s.T(), fiber.StatusNoContent, response.StatusCode) == false {
		body, _ := io.ReadAll(response.Body)
		fmt.Println("unexpected response: " + string(body))
	}
}

func (s *UserDevicesControllerTestSuite) TestPostRefreshSmartCarRateLimited() {
	integration := test.BuildIntegrationGRPC(constants.SmartCarVendor, 10, 0)
	dd := test.BuildDeviceDefinitionGRPC(ksuid.New().String(), "Ford", "Mache", 2022, integration)
	ud := test.SetupCreateUserDevice(s.T(), s.testUserID, dd[0].DeviceDefinitionId, nil, "", s.pdb)
	s.deviceDefSvc.EXPECT().GetIntegrationByVendor(gomock.Any(), constants.SmartCarVendor).Return(integration, nil)

	udiai := models.UserDeviceAPIIntegration{
		UserDeviceID:    ud.ID,
		IntegrationID:   integration.Id,
		Status:          models.UserDeviceAPIIntegrationStatusActive,
		AccessToken:     null.StringFrom("caca-token"),
		AccessExpiresAt: null.TimeFrom(time.Now().Add(time.Duration(10) * time.Hour)),
		RefreshToken:    null.StringFrom("caca-refresh"),
		ExternalID:      null.StringFrom("caca-external-id"),
	}
	err := udiai.Insert(s.ctx, s.pdb.DBS().Writer, boil.Infer())
	require.NoError(s.T(), err)
	// arrange data to cause condition
	udd := models.UserDeviceDatum{
		UserDeviceID:  ud.ID,
		Data:          null.JSON{},
		IntegrationID: integration.Id,
	}
	err = udd.Insert(s.ctx, s.pdb.DBS().Writer, boil.Infer())
	require.NoError(s.T(), err)
	payload := `{}`
	request := test.BuildRequest("POST", "/user/devices/"+ud.ID+"/commands/refresh", payload)
	response, _ := s.app.Test(request)
	if assert.Equal(s.T(), fiber.StatusTooManyRequests, response.StatusCode) == false {
		body, _ := io.ReadAll(response.Body)
		fmt.Println("unexpected response: " + string(body))
	}
}

func TestEIP712Hash(t *testing.T) {
	td := &signer.TypedData{
		Types: signer.Types{
			"EIP712Domain": []signer.Type{
				{Name: "name", Type: "string"},
				{Name: "version", Type: "string"},
				{Name: "chainId", Type: "uint256"},
				{Name: "verifyingContract", Type: "address"},
			},
			"MintDevice": {
				{Name: "rootNode", Type: "uint256"},
				{Name: "attributes", Type: "string[]"},
				{Name: "infos", Type: "string[]"},
			},
		},
		PrimaryType: "MintDevice",
		Domain: signer.TypedDataDomain{
			Name:              "DIMO",
			Version:           "1",
			ChainId:           math.NewHexOrDecimal256(31337),
			VerifyingContract: "0x5fbdb2315678afecb367f032d93f642f64180aa3",
		},
		Message: signer.TypedDataMessage{
			"rootNode":   math.NewHexOrDecimal256(7), // Just hardcoding this. We need a node for each make, and to keep these in sync.
			"attributes": []any{"Make", "Model", "Year"},
			"infos":      []any{"Tesla", "Model 3", "2020"},
		},
	}
	hash, err := computeTypedDataHash(td)
	if assert.NoError(t, err) {
		realHash := common.HexToHash("0x8258cd28afb13c201c07bf80c717d55ce13e226b725dd8a115ae5ab064e537da")
		assert.Equal(t, realHash, hash)
	}
}

func TestEIP712Recover(t *testing.T) {
	td := &signer.TypedData{
		Types: signer.Types{
			"EIP712Domain": []signer.Type{
				{Name: "name", Type: "string"},
				{Name: "version", Type: "string"},
				{Name: "chainId", Type: "uint256"},
				{Name: "verifyingContract", Type: "address"},
			},
			"MintDevice": {
				{Name: "rootNode", Type: "uint256"},
				{Name: "attributes", Type: "string[]"},
				{Name: "infos", Type: "string[]"},
			},
		},
		PrimaryType: "MintDevice",
		Domain: signer.TypedDataDomain{
			Name:              "DIMO",
			Version:           "1",
			ChainId:           math.NewHexOrDecimal256(31337),
			VerifyingContract: "0x5fbdb2315678afecb367f032d93f642f64180aa3",
		},
		Message: signer.TypedDataMessage{
			"rootNode":   math.NewHexOrDecimal256(7), // Just hardcoding this. We need a node for each make, and to keep these in sync.
			"attributes": []any{"Make", "Model", "Year"},
			"infos":      []any{"Tesla", "Model 3", "2020"},
		},
	}
	sig := common.FromHex("0x558266d4d8cd994c9eab2dee0efeb3ee33c839e4ce77c64da544679a85bd4a864805dd1fab769e9888fdfc0ed6502f685dc43ddda1add760febd749acfcd517b1b")
	addr, err := recoverAddress(td, sig)
	if assert.NoError(t, err) {
		realAddr := common.HexToAddress("0x969602c4f39D345Cbe47E7fe0dd8F1f16f984D65")
		assert.Equal(t, realAddr, addr)
	}
}<|MERGE_RESOLUTION|>--- conflicted
+++ resolved
@@ -71,12 +71,8 @@
 	redisClient     *mocks.MockCacheService
 	autoPiSvc       *mock_services.MockAutoPiAPIService
 	usersClient     *mock_services.MockUserServiceClient
-<<<<<<< HEAD
-	credentialSvc   *mock_services.MockVCService
-=======
 	natsService     *services.NATSService
 	natsServer      *server.Server
->>>>>>> 77401253
 }
 
 const natsStreamName = "test-stream"
