package rpc

import (
	"context"
	"database/sql"
	"errors"
	"fmt"
	"math/big"
	"strings"
	"time"

	mtpgrpc "github.com/DIMO-Network/meta-transaction-processor/pkg/grpc"
	"github.com/ethereum/go-ethereum/common"
	"github.com/volatiletech/sqlboiler/v4/boil"
	"github.com/volatiletech/sqlboiler/v4/queries"
	"google.golang.org/grpc"
	"google.golang.org/protobuf/types/known/emptypb"

	"github.com/DIMO-Network/devices-api/internal/config"
	"github.com/DIMO-Network/devices-api/internal/constants"
	"github.com/DIMO-Network/devices-api/internal/services"
	"github.com/DIMO-Network/shared"

	"github.com/DIMO-Network/shared/db"
	"github.com/ericlagergren/decimal"
	"github.com/rs/zerolog"
	"github.com/volatiletech/null/v8"
	"github.com/volatiletech/sqlboiler/v4/queries/qm"
	"github.com/volatiletech/sqlboiler/v4/types"
	"google.golang.org/grpc/codes"
	"google.golang.org/grpc/credentials/insecure"
	"google.golang.org/grpc/status"
	"google.golang.org/protobuf/types/known/timestamppb"

	"github.com/DIMO-Network/devices-api/internal/services/autopi"
	"github.com/DIMO-Network/devices-api/internal/services/issuer"
	"github.com/DIMO-Network/devices-api/models"
	pb "github.com/DIMO-Network/devices-api/pkg/grpc"
)

func NewUserDeviceRPCService(
	dbs func() *db.ReaderWriter,
	settings *config.Settings,
	hardwareTemplateService autopi.HardwareTemplateService,
	logger *zerolog.Logger,
	deviceDefSvc services.DeviceDefinitionService,
	eventService services.EventService,
	vcIss *issuer.Issuer,
	userDeviceService services.UserDeviceService,
	teslaTaskService services.TeslaTaskService,
	smartcarTaskSvc services.SmartcarTaskService,
) pb.UserDeviceServiceServer {
	return &userDeviceRPCServer{dbs: dbs,
		logger:                  logger,
		settings:                settings,
		hardwareTemplateService: hardwareTemplateService,
		deviceDefSvc:            deviceDefSvc,
		eventService:            eventService,
		vcIss:                   vcIss,
		userDeviceSvc:           userDeviceService,
		teslaTaskService:        teslaTaskService,
		smartcarTaskSvc:         smartcarTaskSvc,
	}
}

// userDeviceRPCServer is the grpc server implementation for the proto services
type userDeviceRPCServer struct {
	pb.UnimplementedUserDeviceServiceServer
	dbs                     func() *db.ReaderWriter
	hardwareTemplateService autopi.HardwareTemplateService
	logger                  *zerolog.Logger
	settings                *config.Settings
	deviceDefSvc            services.DeviceDefinitionService
	eventService            services.EventService
	vcIss                   *issuer.Issuer
	userDeviceSvc           services.UserDeviceService
	teslaTaskService        services.TeslaTaskService
	smartcarTaskSvc         services.SmartcarTaskService
}

func (s *userDeviceRPCServer) GetUserDevice(ctx context.Context, req *pb.GetUserDeviceRequest) (*pb.UserDevice, error) {
	dbDevice, err := models.UserDevices(
		models.UserDeviceWhere.ID.EQ(req.Id),
		qm.Load(
			qm.Rels(models.UserDeviceRels.VehicleNFT,
				models.VehicleNFTRels.VehicleTokenAftermarketDevice),
		),
		qm.Load(models.UserDeviceRels.UserDeviceAPIIntegrations),
		qm.Load(
			qm.Rels(
				models.UserDeviceRels.VehicleNFT,
				models.VehicleNFTRels.Claim,
			),
		),
		qm.Load(
			qm.Rels(models.UserDeviceRels.VehicleNFT,
				models.VehicleNFTRels.VehicleTokenSyntheticDevice),
		),
	).One(ctx, s.dbs().Reader)
	if err != nil {
		if errors.Is(err, sql.ErrNoRows) {
			return nil, status.Error(codes.NotFound, "No device with that ID found.")
		}
		s.logger.Err(err).Str("userDeviceId", req.Id).Msg("Database failure retrieving device.")
		return nil, status.Error(codes.Internal, "Internal error.")
	}

	return s.deviceModelToAPI(dbDevice), nil
}

func (s *userDeviceRPCServer) GetUserDeviceByVIN(ctx context.Context, req *pb.GetUserDeviceByVINRequest) (*pb.UserDevice, error) {
	dbDevice, err := models.UserDevices(
		models.UserDeviceWhere.VinIdentifier.EQ(null.StringFrom(req.Vin)),
		qm.OrderBy("vin_confirmed desc"),
		qm.Load(
			qm.Rels(models.UserDeviceRels.VehicleNFT,
				models.VehicleNFTRels.VehicleTokenAftermarketDevice),
		),
		qm.Load(models.UserDeviceRels.UserDeviceAPIIntegrations),
		qm.Load(
			qm.Rels(
				models.UserDeviceRels.VehicleNFT,
				models.VehicleNFTRels.Claim,
			),
		),
		qm.Load(
			qm.Rels(models.UserDeviceRels.VehicleNFT,
				models.VehicleNFTRels.VehicleTokenSyntheticDevice),
		),
	).One(ctx, s.dbs().Reader)
	if err != nil {
		if errors.Is(err, sql.ErrNoRows) {
			return nil, status.Error(codes.NotFound, "No device with that VIN found.")
		}
		s.logger.Err(err).Str("userDeviceVIN", req.Vin).Msg("Database failure retrieving device by VIN.")
		return nil, status.Error(codes.Internal, "Internal error.")
	}

	return s.deviceModelToAPI(dbDevice), nil
}

func (s *userDeviceRPCServer) GetUserDeviceByEthAddr(ctx context.Context, req *pb.GetUserDeviceByEthAddrRequest) (*pb.UserDevice, error) {

	aftermarketDevice, err := models.AftermarketDevices(
		models.AftermarketDeviceWhere.EthereumAddress.EQ(req.EthAddr),
		qm.Load(models.AftermarketDeviceRels.VehicleToken),
	).One(ctx, s.dbs().Reader)

	if err != nil {
		if errors.Is(err, sql.ErrNoRows) {
			return nil, status.Error(codes.NotFound, "No AftermarketDevice found for the given Ethereum address")
		}
		s.logger.Err(err).Msg("Error finding AftermarketDevice")
		return nil, status.Error(codes.Internal, "Failed to fetch AftermarketDevice.")
	}

	if aftermarketDevice.R == nil || aftermarketDevice.R.VehicleToken == nil {
		return nil, status.Error(codes.NotFound, "No VehicleToken associated with the AftermarketDevice")
	}

	userDeviceID := aftermarketDevice.R.VehicleToken.UserDeviceID
	if !userDeviceID.Valid {
		return nil, status.Error(codes.NotFound, "No UserDeviceID found in VehicleNFT")
	}

	dbDevice, err := models.UserDevices(
		models.UserDeviceWhere.ID.EQ(userDeviceID.String),
		qm.Load(
			qm.Rels(models.UserDeviceRels.VehicleNFT,
				models.VehicleNFTRels.VehicleTokenAftermarketDevice),
		),
		qm.Load(models.UserDeviceRels.UserDeviceAPIIntegrations),
		qm.Load(
			qm.Rels(
				models.UserDeviceRels.VehicleNFT,
				models.VehicleNFTRels.Claim,
			),
		),
		qm.Load(qm.Rels(models.UserDeviceRels.VehicleNFT, models.VehicleNFTRels.VehicleTokenSyntheticDevice)),
	).One(ctx, s.dbs().Reader)

	if err != nil {
		if errors.Is(err, sql.ErrNoRows) {
			return nil, status.Error(codes.NotFound, "No device with that ID found.")
		}
		s.logger.Err(err).Str("userDeviceId", userDeviceID.String).Msg("Database failure retrieving device.")
		return nil, status.Error(codes.Internal, "Internal error.")
	}

	return s.deviceModelToAPI(dbDevice), nil
}

func (s *userDeviceRPCServer) GetUserDeviceByTokenId(ctx context.Context, req *pb.GetUserDeviceByTokenIdRequest) (*pb.UserDevice, error) { // nolint

	tknID := types.NewNullDecimal(decimal.New(req.TokenId, 0))

	nft, err := models.VehicleNFTS(
		models.VehicleNFTWhere.TokenID.EQ(tknID),
	).One(ctx, s.dbs().Reader)
	if err != nil {
		if errors.Is(err, sql.ErrNoRows) {
			return nil, status.Error(codes.NotFound, "No device with that token ID found.")
		}
		s.logger.Err(err).Int64("tokenID", req.TokenId).Msg("Database failure retrieving device.")
		return nil, status.Error(codes.Internal, "Internal error.")
	}

	out := &pb.UserDevice{
		Id:           nft.UserDeviceID.String,
		TokenId:      s.toUint64(nft.TokenID),
		OwnerAddress: nft.OwnerAddress.Bytes,
	}

	return out, nil
}

func (s *userDeviceRPCServer) ListUserDevicesForUser(ctx context.Context, req *pb.ListUserDevicesForUserRequest) (*pb.ListUserDevicesForUserResponse, error) {
	var query []qm.QueryMod

	if req.UserId == "" {
		return nil, status.Error(codes.InvalidArgument, "missing userID paramter")
	}

	if req.EthereumAddress == "" {
		query = []qm.QueryMod{
			models.UserDeviceWhere.UserID.EQ(req.UserId),
		}
	} else {
		query = []qm.QueryMod{
			qm.LeftOuterJoin("devices_api." + models.TableNames.VehicleNFTS + " ON " + models.VehicleNFTTableColumns.UserDeviceID + " = " + models.UserDeviceTableColumns.ID),
			models.UserDeviceWhere.UserID.EQ(req.UserId),
			qm.Or2(models.VehicleNFTWhere.OwnerAddress.EQ(null.BytesFrom(common.HexToAddress(req.EthereumAddress).Bytes()))),
		}
	}

	query = append(query,
		qm.Load(qm.Rels(models.UserDeviceRels.VehicleNFT, models.VehicleNFTRels.VehicleTokenAftermarketDevice)),
		qm.Load(qm.Rels(models.UserDeviceRels.VehicleNFT, models.VehicleNFTRels.VehicleTokenSyntheticDevice)),
		qm.Load(models.UserDeviceRels.UserDeviceAPIIntegrations),
		qm.OrderBy(models.UserDeviceTableColumns.CreatedAt+" DESC"),
	)

	devices, err := models.UserDevices(query...).All(ctx, s.dbs().Reader)
	if err != nil {
		s.logger.Err(err).Str("userId", req.UserId).Msg("Database failure retrieving user's devices.")
		return nil, status.Error(codes.Internal, "Internal error.")
	}

	out := make([]*pb.UserDevice, len(devices))

	for i := 0; i < len(devices); i++ {
		out[i] = s.deviceModelToAPI(devices[i])
	}

	return &pb.ListUserDevicesForUserResponse{UserDevices: out}, nil
}

func (s *userDeviceRPCServer) ApplyHardwareTemplate(ctx context.Context, req *pb.ApplyHardwareTemplateRequest) (*pb.ApplyHardwareTemplateResponse, error) {
	resp, err := s.hardwareTemplateService.ApplyHardwareTemplate(ctx, req)
	if err != nil {
		s.logger.Err(err).Str("autopi_unit_id", req.AutoApiUnitId).Str("user_device_id", req.UserDeviceId).Msgf("failed to apply hardware template id %s", req.HardwareTemplateId)
		return nil, status.Error(codes.Internal, err.Error())
	}

	return resp, err
}

func (s *userDeviceRPCServer) CreateTemplate(_ context.Context, req *pb.CreateTemplateRequest) (*pb.CreateTemplateResponse, error) {
	resp, err := s.hardwareTemplateService.CreateTemplate(req)
	if err != nil {
		s.logger.Err(err).Str("template name", req.Name).Msgf("failed to create template %s", req.Name)
		return nil, status.Error(codes.Internal, err.Error())
	}

	return resp, err
}

// RegisterUserDeviceFromVIN used from admin to add a vehicle to a user when we can't get the VIN via hardware
func (s *userDeviceRPCServer) RegisterUserDeviceFromVIN(ctx context.Context, req *pb.RegisterUserDeviceFromVINRequest) (*pb.RegisterUserDeviceFromVINResponse, error) {
	country := constants.FindCountry(req.CountryCode)
	if country == nil {
		return nil, status.Errorf(codes.InvalidArgument, "invalid countryCode field or country not supported: %s", req.CountryCode)
	}
	// check for duplicate vin, future: refactor with user_devices_controler fromsmartcar, fromvin
	vin := strings.ToUpper(req.Vin)

	hasConflict := false

	if s.settings.IsProduction() {
		conflict, err := models.UserDevices(
			models.UserDeviceWhere.VinIdentifier.EQ(null.StringFrom(vin)),
			models.UserDeviceWhere.VinConfirmed.EQ(true),
		).Exists(ctx, s.dbs().Reader)

		if err != nil && !errors.Is(err, sql.ErrNoRows) {
			return nil, status.Error(codes.Internal, err.Error())
		}

		hasConflict = conflict
	}

	if hasConflict {
		return nil, status.Errorf(codes.AlreadyExists, "VIN %s in use by a previously connected device", vin)
	}

	resp, err := s.deviceDefSvc.DecodeVIN(ctx, vin, "", 0, "")

	if resp.Year < 2008 {
		s.logger.Warn().
			Str("vin", vin).
			Str("year", fmt.Sprint(resp.Year)).
			Str("user_id", req.UserDeviceId).
			Msg("VIN is too old")

		return nil, status.Errorf(codes.InvalidArgument, "VIN %s from year %v is too old", vin, resp.Year)
	}

	if err != nil {
		return nil, status.Error(codes.Internal, err.Error())
	}

	if len(resp.DeviceDefinitionId) == 0 {
		s.logger.Warn().
			Str("vin", vin).
			Str("user_id", req.UserDeviceId).
			Msg("unable to decode vin for customer request to create vehicle")
		return nil, status.Error(codes.Internal, "Unable to decode VIN")
	}

	// attach device def to user
	dd, err := s.deviceDefSvc.GetDeviceDefinitionByID(ctx, resp.DeviceDefinitionId)
	if err != nil {
		return nil, status.Error(codes.Internal, err.Error())
	}

	tx, err := s.dbs().Writer.DB.BeginTx(ctx, nil)
	defer tx.Rollback() // nolint
	if err != nil {
		return nil, err
	}

	_, _, err = s.userDeviceSvc.CreateUserDevice(ctx, dd.DeviceDefinitionId, resp.DeviceStyleId, req.CountryCode, req.UserDeviceId, &vin, nil, req.VinConfirmed)
	if err != nil {
		return nil, status.Error(codes.Internal, err.Error())
	}

	return &pb.RegisterUserDeviceFromVINResponse{Created: true}, err
}

func (s *userDeviceRPCServer) UpdateDeviceIntegrationStatus(ctx context.Context, req *pb.UpdateDeviceIntegrationStatusRequest) (*pb.UserDevice, error) {
	logger := s.logger.With().Str("integrationId", req.IntegrationId).Str("userDeviceId", req.UserDeviceId).Logger()

	apiIntegration, err := models.UserDeviceAPIIntegrations(
		models.UserDeviceAPIIntegrationWhere.IntegrationID.EQ(req.IntegrationId),
		models.UserDeviceAPIIntegrationWhere.UserDeviceID.EQ(req.UserDeviceId),
	).One(ctx, s.dbs().Reader)
	if err != nil {
		logger.Err(err).Msg("Couldn't retrieve integration.")
		if errors.Is(err, sql.ErrNoRows) {
			return nil, status.Error(codes.NotFound, "No UserDeviceAPIIntegrations with that ID found.")
		}
		return nil, status.Error(codes.Internal, "Internal error.")
	}

	if req.Status != apiIntegration.Status {
		apiIntegration.Status = req.Status
		if _, err := apiIntegration.Update(ctx, s.dbs().Writer, boil.Whitelist(models.UserDeviceAPIIntegrationColumns.Status)); err != nil {
			logger.Info().Msgf("Failed to update integration status to %s.", req.Status)
			return nil, status.Error(codes.Internal, "failed to update API integration")
		}
		logger.Info().Msgf("Updated integration status to %s.", req.Status)
	}

	return s.GetUserDevice(ctx, &pb.GetUserDeviceRequest{Id: req.UserDeviceId})
}

//nolint:all
func (s *userDeviceRPCServer) GetUserDeviceByAutoPIUnitId(ctx context.Context, req *pb.GetUserDeviceByAutoPIUnitIdRequest) (*pb.UserDeviceAutoPIUnitResponse, error) {
	dbDevice, err := models.UserDeviceAPIIntegrations(
		models.UserDeviceAPIIntegrationWhere.Serial.EQ(null.StringFrom(req.Id)),
		qm.Load(models.UserDeviceAPIIntegrationRels.UserDevice),
	).One(ctx, s.dbs().Reader)
	if err != nil {
		if errors.Is(err, sql.ErrNoRows) {
			return nil, status.Error(codes.NotFound, "No UserDeviceAPIIntegrations with that ID found.")
		}
		s.logger.Err(err).Str("autoPIUnitId", req.Id).Msg("Database failure retrieving UserDeviceAPIIntegrations.")
		return nil, status.Error(codes.Internal, "Internal error.")
	}

	result := &pb.UserDeviceAutoPIUnitResponse{
		UserDeviceId:       dbDevice.UserDeviceID,
		DeviceDefinitionId: dbDevice.R.UserDevice.DeviceDefinitionID,
		UserId:             dbDevice.R.UserDevice.UserID,
	}

	if dbDevice.R.UserDevice.DeviceStyleID.Valid {
		result.DeviceStyleId = dbDevice.R.UserDevice.DeviceStyleID.String
	}

	return result, nil
}

func (s *userDeviceRPCServer) GetAllUserDevice(req *pb.GetAllUserDeviceRequest, stream pb.UserDeviceService_GetAllUserDeviceServer) error {
	ctx := context.Background()
	all, err := models.UserDevices(
		models.UserDeviceWhere.VinConfirmed.EQ(true),
		qm.Load(qm.Rels(models.UserDeviceRels.VehicleNFT, models.VehicleNFTRels.VehicleTokenSyntheticDevice)),
	).All(ctx, s.dbs().Reader)
	if err != nil {
		s.logger.Err(err).Msg("Database failure retrieving all user devices.")
		return status.Error(codes.Internal, "Internal error.")
	}

	if len(req.Wmi) == 3 {
		wmi := strings.ToUpper(req.Wmi)
		s.logger.Info().Msgf("WMI filter set: %s", wmi)
		filtered := models.UserDeviceSlice{}
		for _, device := range all {
			if len(device.VinIdentifier.String) > 3 && device.VinIdentifier.String[:3] == wmi {
				filtered = append(filtered, device)
			}
		}
		all = filtered
	}

	for _, item := range all {
		if err := stream.Send(s.deviceModelToAPI(item)); err != nil {
			return err
		}
	}

	return nil
}

func decimalToUint(x types.Decimal) uint64 {
	y, _ := x.Uint64()
	return y
}

func (s *userDeviceRPCServer) deviceModelToAPI(ud *models.UserDevice) *pb.UserDevice {
	out := &pb.UserDevice{
		Id:                 ud.ID,
		UserId:             ud.UserID,
		DeviceDefinitionId: ud.DeviceDefinitionID,
		DeviceStyleId:      ud.DeviceStyleID.Ptr(),
		OptedInAt:          nullTimeToPB(ud.OptedInAt),
		Integrations:       make([]*pb.UserDeviceIntegration, len(ud.R.UserDeviceAPIIntegrations)),
		VinConfirmed:       ud.VinConfirmed,
	}

	if vnft := ud.R.VehicleNFT; vnft != nil {
		out.TokenId = s.toUint64(vnft.TokenID)
		if vnft.OwnerAddress.Valid {
			out.OwnerAddress = vnft.OwnerAddress.Bytes
		}

		if amnft := vnft.R.VehicleTokenAftermarketDevice; amnft != nil {
			out.AftermarketDevice = &pb.AftermarketDevice{
				Serial:              amnft.Serial,
				UserId:              amnft.UserID.Ptr(),
				TokenId:             decimalToUint(amnft.TokenID),
				ManufacturerTokenId: decimalToUint(amnft.DeviceManufacturerTokenID),
			}

			if amnft.OwnerAddress.Valid {
				out.AftermarketDevice.OwnerAddress = amnft.OwnerAddress.Bytes

				if amnft.Beneficiary.Valid {
					out.AftermarketDevice.Beneficiary = amnft.Beneficiary.Bytes
				} else {
					out.AftermarketDevice.Beneficiary = amnft.OwnerAddress.Bytes
				}
			}

			// These fields have been deprecated but are populated for backwards compatibility.
			out.AftermarketDeviceBeneficiaryAddress = out.AftermarketDevice.Beneficiary //nolint:staticcheck
			out.AftermarketDeviceTokenId = &out.AftermarketDevice.TokenId               //nolint:staticcheck
		}

		if vc := vnft.R.Claim; vc != nil {
			out.LatestVinCredential = &pb.VinCredential{
				Id:         vc.ClaimID,
				Expiration: timestamppb.New(vc.ExpirationDate),
			}
		}

		if sd := vnft.R.VehicleTokenSyntheticDevice; sd != nil && !sd.TokenID.IsZero() {
			stk, _ := sd.TokenID.Uint64()
			iTkID, _ := sd.IntegrationTokenID.Uint64()
			out.SyntheticDevice = &pb.SyntheticDevice{
				TokenId:            stk,
				IntegrationTokenId: iTkID,
			}
		}
	}

	for i, udai := range ud.R.UserDeviceAPIIntegrations {
		out.Integrations[i] = &pb.UserDeviceIntegration{Id: udai.IntegrationID, Status: udai.Status}
		if udai.ExternalID.Valid {
			out.Integrations[i].ExternalId = udai.ExternalID.String
		}
	}

	if ud.VinConfirmed {
		out.Vin = &ud.VinIdentifier.String
	}

	if ud.CountryCode.Valid {
		out.CountryCode = ud.CountryCode.String
	}

	// metadata properties
	md := services.UserDeviceMetadata{}
	if err := ud.Metadata.Unmarshal(&md); err != nil {
		s.logger.Error().Msgf("Could not unmarshal userdevice metadata for device: %s", ud.ID)
	}

	if md.PowertrainType != nil {
		out.PowerTrainType = md.PowertrainType.String()
	}
	if md.CANProtocol != nil {
		out.CANProtocol = *md.CANProtocol
	}
	if md.PostalCode != nil {
		out.PostalCode = *md.PostalCode
	}
	if md.GeoDecodedStateProv != nil {
		out.GeoDecodedStateProv = *md.GeoDecodedStateProv
	}
	if md.GeoDecodedCountry != nil {
		out.GeoDecodedCountry = *md.GeoDecodedCountry
	}

	return out
}

func (s *userDeviceRPCServer) GetClaimedVehiclesGrowth(ctx context.Context, _ *emptypb.Empty) (*pb.ClaimedVehiclesGrowth, error) {
	// Checking both that the nft exists and is linked to a device.

	query := `select count(1)
			  from devices_api.vehicle_nfts n 
			  inner join devices_api.meta_transaction_requests m
			  on n.mint_request_id = m.id
			  where n.user_device_id is not null and n.token_id is not null 
			  and m.created_at > current_date - 7;`

	var lastWeeksNFT struct {
		Count int `boil:"count"`
	}

	err := queries.Raw(query).Bind(ctx, s.dbs().Reader, &lastWeeksNFT)

	if err != nil {
		return nil, err
	}

	totalNFT, err := models.VehicleNFTS(models.VehicleNFTWhere.UserDeviceID.IsNotNull(),
		models.VehicleNFTWhere.TokenID.IsNotNull()).Count(ctx, s.dbs().Reader)

	growthPercentage := float32(0)

	if totalNFT > 0 {
		growthPercentage = (float32(lastWeeksNFT.Count) / float32(totalNFT)) * 100
	}

	if err != nil {
		return nil, err
	}

	return &pb.ClaimedVehiclesGrowth{
		TotalClaimedVehicles: totalNFT,
		GrowthPercentage:     growthPercentage,
	}, nil
}

// toUint64 takes a nullable decimal and returns nil if there is no value, or
// a reference to the uint64 value of the decimal otherwise. If the value does not
// fit then we return nil and log.
func (s *userDeviceRPCServer) toUint64(dec types.NullDecimal) *uint64 {
	if dec.IsZero() {
		return nil
	}

	ui, ok := dec.Uint64()
	if !ok {
		s.logger.Error().Str("decimal", dec.String()).Msg("Value too large for uint64.")
		return nil
	}

	return &ui
}

func nullTimeToPB(t null.Time) *timestamppb.Timestamp {
	if !t.Valid {
		return nil
	}

	return timestamppb.New(t.Time)
}

func (s *userDeviceRPCServer) IssueVinCredential(ctx context.Context, req *pb.IssueVinCredentialRequest) (*pb.IssueVinCredentialResponse, error) {
	v, err := models.VehicleNFTS(models.VehicleNFTWhere.TokenID.EQ(types.NewNullDecimal(decimal.New(int64(req.TokenId), 0)))).One(ctx, s.dbs().Reader)
	if err != nil {
		if err == sql.ErrNoRows {
			return nil, status.Error(codes.NotFound, "No vehicle with that id.")
		}
		return nil, err
	}

	if req.Vin != v.Vin {
		return nil, status.Error(codes.InvalidArgument, "Input and NFT VINs do not much.")
	}

	credID, err := s.vcIss.VIN(req.Vin, new(big.Int).SetUint64(req.TokenId), req.ExpiresAt.AsTime())
	if err != nil {
		s.logger.Err(err).Msg("Failed to create vin credential.")
		return nil, err
	}
	return &pb.IssueVinCredentialResponse{
		CredentialId: credID,
	}, nil
}

func (s *userDeviceRPCServer) UpdateUserDeviceMetadata(ctx context.Context, req *pb.UpdateUserDeviceMetadataRequest) (*emptypb.Empty, error) {
	ud, err := models.FindUserDevice(ctx, s.dbs().Reader, req.UserDeviceId)
	if err != nil {
		return nil, err
	}
	var udMd services.UserDeviceMetadata
	_ = ud.Metadata.Unmarshal(&udMd)

	if req.GeoDecodedStateProv != nil {
		udMd.GeoDecodedStateProv = req.GeoDecodedStateProv
	}
	if req.PostalCode != nil {
		udMd.PostalCode = req.PostalCode
	}
	if req.GeoDecodedCountry != nil {
		udMd.GeoDecodedCountry = req.GeoDecodedCountry
	}
	_ = ud.Metadata.Marshal(udMd)
	_, err = ud.Update(ctx, s.dbs().Writer, boil.Infer())
	if err != nil {
		return nil, err
	}

	return &emptypb.Empty{}, nil
}

func (s *userDeviceRPCServer) ClearMetaTransactionRequests(ctx context.Context, _ *emptypb.Empty) (*pb.ClearMetaTransactionRequestsResponse, error) {

	conn, err := grpc.Dial(s.settings.MetaTransactionProcessorGRPCAddr, grpc.WithTransportCredentials(insecure.NewCredentials()))

	if err != nil {
		return nil, fmt.Errorf("failed to connect to meta transaction processor: %w", err)
	}

	client := mtpgrpc.NewMetaTransactionServiceClient(conn)
	// call to meta transaction connector to clear the transaction and get id

	response, err := client.CleanStuckMetaTransactions(ctx, &emptypb.Empty{})

	if err != nil {
		return nil, fmt.Errorf("failed to clear meta transaction: %w", err)
	}

	metaTransaction, err := models.MetaTransactionRequests(
		models.MetaTransactionRequestWhere.ID.EQ(response.Id),
		models.MetaTransactionRequestWhere.Status.NEQ("Confirmed"),
		models.MetaTransactionRequestWhere.Hash.IsNull(),
		qm.Load(models.MetaTransactionRequestRels.MintRequestVehicleNFT),
		qm.Load(models.MetaTransactionRequestRels.BurnRequestVehicleNFT),
		qm.Load(models.MetaTransactionRequestRels.MintRequestSyntheticDevice),
		qm.Load(models.MetaTransactionRequestRels.BurnRequestSyntheticDevice),
		qm.Load(models.MetaTransactionRequestRels.ClaimMetaTransactionRequestAftermarketDevice),
		qm.Load(models.MetaTransactionRequestRels.PairRequestAftermarketDevice),
		qm.Load(models.MetaTransactionRequestRels.UnpairRequestAftermarketDevice),
	).One(ctx, s.dbs().Reader)

	if err != nil {
		if errors.Is(err, sql.ErrNoRows) {
			return nil, fmt.Errorf("no overdue meta transaction")
		}
		return nil, fmt.Errorf("failed to select transaction to clear: %w", err)
	}

	if metaTransaction.R != nil {

		if metaTransaction.R.MintRequestVehicleNFT != nil {
			vehicleNft := metaTransaction.R.MintRequestVehicleNFT

			vehicleNft.MintRequestID = ""
			_, err = vehicleNft.Update(ctx, s.dbs().Writer, boil.Infer())
			if err != nil {
				return nil, fmt.Errorf("failed to update vehicleNft %s: %w", vehicleNft.TokenID, err)
			}
		}

		if metaTransaction.R.BurnRequestVehicleNFT != nil {
			vehicleNft := metaTransaction.R.BurnRequestVehicleNFT

			vehicleNft.BurnRequestID = null.StringFromPtr(nil)
			_, err = vehicleNft.Update(ctx, s.dbs().Writer, boil.Infer())
			if err != nil {
				return nil, fmt.Errorf("failed to update vehicleNft %s: %w", vehicleNft.TokenID, err)
			}
		}

		// ? TODO: what should we do with synthetic devices?
		if metaTransaction.R.MintRequestSyntheticDevice != nil {
			s.logger.Warn().Msg(fmt.Sprintf("Could not delete Meta transaction cause is related to synthetic device %s", metaTransaction.R.MintRequestSyntheticDevice.TokenID))
			return &pb.ClearMetaTransactionRequestsResponse{Id: metaTransaction.ID}, nil
		}

		if metaTransaction.R.BurnRequestSyntheticDevice != nil {
			syntheticDevice := metaTransaction.R.BurnRequestSyntheticDevice

			syntheticDevice.BurnRequestID = null.StringFromPtr(nil)
			_, err = syntheticDevice.Update(ctx, s.dbs().Writer, boil.Infer())
			if err != nil {
				return nil, fmt.Errorf("failed to update syntheticDevice %s: %w", syntheticDevice.TokenID, err)
			}
		}

		if metaTransaction.R.ClaimMetaTransactionRequestAftermarketDevice != nil {
			aftermarketDevice := metaTransaction.R.ClaimMetaTransactionRequestAftermarketDevice

			aftermarketDevice.ClaimMetaTransactionRequestID = null.StringFromPtr(nil)
			_, err = aftermarketDevice.Update(ctx, s.dbs().Writer, boil.Infer())
			if err != nil {
				return nil, fmt.Errorf("failed to update aftermarketDevice %s: %w", aftermarketDevice.TokenID, err)
			}
		}

		if metaTransaction.R.PairRequestAftermarketDevice != nil {
			aftermarketDevice := metaTransaction.R.PairRequestAftermarketDevice

			aftermarketDevice.PairRequestID = null.StringFromPtr(nil)
			_, err = aftermarketDevice.Update(ctx, s.dbs().Writer, boil.Infer())
			if err != nil {
				return nil, fmt.Errorf("failed to update aftermarketDevice %s: %w", aftermarketDevice.TokenID, err)
			}
		}

		if metaTransaction.R.UnpairRequestAftermarketDevice != nil {
			aftermarketDevice := metaTransaction.R.UnpairRequestAftermarketDevice

			aftermarketDevice.UnpairRequestID = null.StringFromPtr(nil)
			_, err = aftermarketDevice.Update(ctx, s.dbs().Writer, boil.Infer())
			if err != nil {
				return nil, fmt.Errorf("failed to update aftermarketDevice %s: %w", aftermarketDevice.TokenID, err)
			}
		}
	}

	_, err = metaTransaction.Delete(ctx, s.dbs().Writer)
	if err != nil {
		return nil, fmt.Errorf("failed to Delete transaction %s: %w", metaTransaction.ID, err)
	}

	return &pb.ClearMetaTransactionRequestsResponse{Id: metaTransaction.ID}, nil
}

<<<<<<< HEAD
func (s *userDeviceRPCServer) StopUserDeviceIntegration(ctx context.Context, req *pb.StopUserDeviceIntegrationRequest) (*emptypb.Empty, error) {
	log := s.logger.With().
		Str("userDeviceId", req.UserDeviceId).
		Str("integrationId", req.IntegrationId).Logger()

	log.Info().Msg("stopping integration polling")

	apiInt, err := models.UserDeviceAPIIntegrations(
		models.UserDeviceAPIIntegrationWhere.UserDeviceID.EQ(req.UserDeviceId),
		models.UserDeviceAPIIntegrationWhere.IntegrationID.EQ(req.IntegrationId),
		qm.Load(models.UserDeviceAPIIntegrationRels.UserDevice),
	).One(ctx, s.dbs().Reader)
	if err != nil {
		log.Err(err).Msg("failed to retrieve integration")
		return nil, err
	}

	if apiInt.R.UserDevice == nil {
		log.Info().Msg("failed to find user device")
		return nil, fmt.Errorf("failed to find user device %s for integration %s", req.UserDeviceId, req.IntegrationId)
	}

	integ, err := s.deviceDefSvc.GetIntegrationByID(ctx, req.IntegrationId)
	if err != nil {
		return nil, fmt.Errorf("deviceDefSvc error getting integration by id %s: %w", req.IntegrationId, err)
	}

	switch integ.Vendor {
	case constants.SmartCarVendor:
		if apiInt.TaskID.Valid {
			err = s.smartcarTaskSvc.StopPoll(apiInt)
			if err != nil {
				log.Err(err).Msg("failed to stop smartcar poll")
				return nil, fmt.Errorf("failed to stop smartcar poll: %w", err)
			}
		}
	case constants.TeslaVendor:
		if apiInt.TaskID.Valid {
			err = s.teslaTaskService.StopPoll(apiInt)
			if err != nil {
				log.Err(err).Msg("failed to stop tesla poll")
				return nil, fmt.Errorf("failed to stop tesla poll: %w", err)
			}
		}
	default:
		log.Info().Str("vendor", integ.Vendor).Msg("stop user integration poll not implemented for vendor")
		return nil, fmt.Errorf("stop user integration poll not implemented for vendor %s", integ.Vendor)
	}

	apiInt.Status = models.UserDeviceAPIIntegrationStatusAuthenticationFailure
	apiInt.TaskID = null.String{}

	_, err = apiInt.Update(ctx, s.dbs().Writer, boil.Infer())
	if err != nil {
		log.Err(err).Msg("failed to update integration table")
		return nil, fmt.Errorf("failed to update integration table: %w", err)
	}

	return &emptypb.Empty{}, nil
=======
func (s *userDeviceRPCServer) DeleteSyntheticDeviceIntegration(ctx context.Context, req *pb.DeleteSyntheticDeviceIntegrationsRequest) (*pb.DeleteSyntheticDeviceIntegrationResponse, error) {
	resp := &pb.DeleteSyntheticDeviceIntegrationResponse{}

	for _, deleteRequest := range req.DeviceIntegrations {

		s.logger.Info().
			Str("userDeviceId", deleteRequest.UserDeviceId).
			Str("integrationId", deleteRequest.IntegrationId).
			Msg("deleting integration on behalf of user")

		apiInt, err := models.UserDeviceAPIIntegrations(
			models.UserDeviceAPIIntegrationWhere.UserDeviceID.EQ(deleteRequest.UserDeviceId),
			models.UserDeviceAPIIntegrationWhere.IntegrationID.EQ(deleteRequest.IntegrationId),
			qm.Load(models.UserDeviceAPIIntegrationRels.UserDevice),
		).One(ctx, s.dbs().Reader)
		if err != nil {
			return nil, err
		}

		if apiInt.R.UserDevice == nil {
			return nil, fmt.Errorf("failed to find user device %s for integration %s", deleteRequest.UserDeviceId, deleteRequest.IntegrationId)
		}

		dd, err := s.deviceDefSvc.GetDeviceDefinitionByID(ctx, apiInt.R.UserDevice.DeviceDefinitionID)
		if err != nil {
			return nil, fmt.Errorf("deviceDefSvc error getting device definition by id %s: %w", apiInt.R.UserDevice.DeviceDefinitionID, err)
		}

		integ, err := s.deviceDefSvc.GetIntegrationByID(ctx, deleteRequest.IntegrationId)
		if err != nil {
			return nil, fmt.Errorf("deviceDefSvc error getting integration by id %s: %w", deleteRequest.IntegrationId, err)
		}

		switch integ.Vendor {
		case constants.SmartCarVendor:
			if apiInt.TaskID.Valid {
				err = s.smartcarTaskSvc.StopPoll(apiInt)
				if err != nil {
					return nil, fmt.Errorf("failed to stop smartcar poll: %w", err)
				}
			}
		case constants.TeslaVendor:
			if apiInt.TaskID.Valid {
				err = s.teslaTaskService.StopPoll(apiInt)
				if err != nil {
					return nil, fmt.Errorf("failed to stop tesla poll: %w", err)
				}
			}
		}

		_, err = apiInt.Delete(ctx, s.dbs().Reader)
		if err != nil {
			return nil, fmt.Errorf("failed to delete integration: %w", err)
		}

		if err := s.eventService.Emit(&shared.CloudEvent[any]{
			Type:    "com.dimo.zone.device.integration.delete",
			Source:  "devices-api",
			Subject: apiInt.UserDeviceID,
			Data: services.UserDeviceIntegrationEvent{
				Timestamp: time.Now(),
				UserID:    apiInt.R.UserDevice.UserID,
				Device: services.UserDeviceEventDevice{
					ID:    apiInt.UserDeviceID,
					Make:  dd.Make.Name,
					Model: dd.Type.Model,
					Year:  int(dd.Type.Year),
				},
				Integration: services.UserDeviceEventIntegration{
					ID:     integ.Id,
					Type:   integ.Type,
					Style:  integ.Style,
					Vendor: integ.Vendor,
				},
			},
		}); err != nil {
			s.logger.Err(err).Msg("Failed to emit integration deletion")
		}
		resp.ImpactedUserDeviceIds = append(resp.ImpactedUserDeviceIds, deleteRequest.UserDeviceId)
	}

	return resp, nil
>>>>>>> d7a4e629
}<|MERGE_RESOLUTION|>--- conflicted
+++ resolved
@@ -7,7 +7,6 @@
 	"fmt"
 	"math/big"
 	"strings"
-	"time"
 
 	mtpgrpc "github.com/DIMO-Network/meta-transaction-processor/pkg/grpc"
 	"github.com/ethereum/go-ethereum/common"
@@ -19,7 +18,6 @@
 	"github.com/DIMO-Network/devices-api/internal/config"
 	"github.com/DIMO-Network/devices-api/internal/constants"
 	"github.com/DIMO-Network/devices-api/internal/services"
-	"github.com/DIMO-Network/shared"
 
 	"github.com/DIMO-Network/shared/db"
 	"github.com/ericlagergren/decimal"
@@ -47,6 +45,8 @@
 	eventService services.EventService,
 	vcIss *issuer.Issuer,
 	userDeviceService services.UserDeviceService,
+	teslaTaskService services.TeslaTaskService,
+	smartcarTaskSvc services.SmartcarTaskService,
 	teslaTaskService services.TeslaTaskService,
 	smartcarTaskSvc services.SmartcarTaskService,
 ) pb.UserDeviceServiceServer {
@@ -60,6 +60,8 @@
 		userDeviceSvc:           userDeviceService,
 		teslaTaskService:        teslaTaskService,
 		smartcarTaskSvc:         smartcarTaskSvc,
+		teslaTaskService:        teslaTaskService,
+		smartcarTaskSvc:         smartcarTaskSvc,
 	}
 }
 
@@ -74,6 +76,8 @@
 	eventService            services.EventService
 	vcIss                   *issuer.Issuer
 	userDeviceSvc           services.UserDeviceService
+	teslaTaskService        services.TeslaTaskService
+	smartcarTaskSvc         services.SmartcarTaskService
 	teslaTaskService        services.TeslaTaskService
 	smartcarTaskSvc         services.SmartcarTaskService
 }
@@ -762,7 +766,6 @@
 	return &pb.ClearMetaTransactionRequestsResponse{Id: metaTransaction.ID}, nil
 }
 
-<<<<<<< HEAD
 func (s *userDeviceRPCServer) StopUserDeviceIntegration(ctx context.Context, req *pb.StopUserDeviceIntegrationRequest) (*emptypb.Empty, error) {
 	log := s.logger.With().
 		Str("userDeviceId", req.UserDeviceId).
@@ -822,88 +825,4 @@
 	}
 
 	return &emptypb.Empty{}, nil
-=======
-func (s *userDeviceRPCServer) DeleteSyntheticDeviceIntegration(ctx context.Context, req *pb.DeleteSyntheticDeviceIntegrationsRequest) (*pb.DeleteSyntheticDeviceIntegrationResponse, error) {
-	resp := &pb.DeleteSyntheticDeviceIntegrationResponse{}
-
-	for _, deleteRequest := range req.DeviceIntegrations {
-
-		s.logger.Info().
-			Str("userDeviceId", deleteRequest.UserDeviceId).
-			Str("integrationId", deleteRequest.IntegrationId).
-			Msg("deleting integration on behalf of user")
-
-		apiInt, err := models.UserDeviceAPIIntegrations(
-			models.UserDeviceAPIIntegrationWhere.UserDeviceID.EQ(deleteRequest.UserDeviceId),
-			models.UserDeviceAPIIntegrationWhere.IntegrationID.EQ(deleteRequest.IntegrationId),
-			qm.Load(models.UserDeviceAPIIntegrationRels.UserDevice),
-		).One(ctx, s.dbs().Reader)
-		if err != nil {
-			return nil, err
-		}
-
-		if apiInt.R.UserDevice == nil {
-			return nil, fmt.Errorf("failed to find user device %s for integration %s", deleteRequest.UserDeviceId, deleteRequest.IntegrationId)
-		}
-
-		dd, err := s.deviceDefSvc.GetDeviceDefinitionByID(ctx, apiInt.R.UserDevice.DeviceDefinitionID)
-		if err != nil {
-			return nil, fmt.Errorf("deviceDefSvc error getting device definition by id %s: %w", apiInt.R.UserDevice.DeviceDefinitionID, err)
-		}
-
-		integ, err := s.deviceDefSvc.GetIntegrationByID(ctx, deleteRequest.IntegrationId)
-		if err != nil {
-			return nil, fmt.Errorf("deviceDefSvc error getting integration by id %s: %w", deleteRequest.IntegrationId, err)
-		}
-
-		switch integ.Vendor {
-		case constants.SmartCarVendor:
-			if apiInt.TaskID.Valid {
-				err = s.smartcarTaskSvc.StopPoll(apiInt)
-				if err != nil {
-					return nil, fmt.Errorf("failed to stop smartcar poll: %w", err)
-				}
-			}
-		case constants.TeslaVendor:
-			if apiInt.TaskID.Valid {
-				err = s.teslaTaskService.StopPoll(apiInt)
-				if err != nil {
-					return nil, fmt.Errorf("failed to stop tesla poll: %w", err)
-				}
-			}
-		}
-
-		_, err = apiInt.Delete(ctx, s.dbs().Reader)
-		if err != nil {
-			return nil, fmt.Errorf("failed to delete integration: %w", err)
-		}
-
-		if err := s.eventService.Emit(&shared.CloudEvent[any]{
-			Type:    "com.dimo.zone.device.integration.delete",
-			Source:  "devices-api",
-			Subject: apiInt.UserDeviceID,
-			Data: services.UserDeviceIntegrationEvent{
-				Timestamp: time.Now(),
-				UserID:    apiInt.R.UserDevice.UserID,
-				Device: services.UserDeviceEventDevice{
-					ID:    apiInt.UserDeviceID,
-					Make:  dd.Make.Name,
-					Model: dd.Type.Model,
-					Year:  int(dd.Type.Year),
-				},
-				Integration: services.UserDeviceEventIntegration{
-					ID:     integ.Id,
-					Type:   integ.Type,
-					Style:  integ.Style,
-					Vendor: integ.Vendor,
-				},
-			},
-		}); err != nil {
-			s.logger.Err(err).Msg("Failed to emit integration deletion")
-		}
-		resp.ImpactedUserDeviceIds = append(resp.ImpactedUserDeviceIds, deleteRequest.UserDeviceId)
-	}
-
-	return resp, nil
->>>>>>> d7a4e629
 }