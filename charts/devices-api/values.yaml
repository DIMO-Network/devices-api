replicaCount: 1
image:
  repository: dimozone/devices-api
  pullPolicy: IfNotPresent
  tag: c39d038
imagePullSecrets: []
nameOverride: ""
fullnameOverride: ""
serviceAccount:
  create: true
  annotations: {}
  name: ""
podAnnotations: {}
podSecurityContext:
  runAsNonRoot: true
  runAsUser: 1000
  runAsGroup: 1001
securityContext:
  allowPrivilegeEscalation: false
  capabilities:
    drop:
      - all
cronJob:
  enabled: false
  schedule: 0 0 * * 0
deployJob:
  enabled: false
env:
  ENVIRONMENT: dev
  PORT: "8080"
  LOG_LEVEL: info
  DB_PORT: "5432"
  DB_NAME: devices_api
  DB_MAX_OPEN_CONNECTIONS: "10"
  DB_MAX_IDLE_CONNECTIONS: "3"
  SERVICE_NAME: devices-api
  JWT_KEY_SET_URL: https://auth.dev.dimo.zone/keys
  DEPLOYMENT_BASE_URL: https://devices-api.dev.dimo.zone
  TOR_PROXY_URL: socks5://tor.p2p:9050
  REDIS_USER: default
  REDIS_PORT: "6379"
  REDIS_TLS: true
  NFT_INPUT_TOPIC: topic.device.nft.mint
  NFT_OUTPUT_TOPIC: topic.device.nft.mint.result
  INGEST_SMARTCAR_URL: http://ingest-smartcar-dev:8080
  INGEST_SMARTCAR_TOPIC: topic.interface.ingest.smartcar
  TASK_RUN_NOW_TOPIC: topic.task.run.now
  KAFKA_BROKERS: kafka-dev-dimo-kafka-kafka-brokers:9092
  DEVICE_STATUS_TOPIC: topic.device.status
  TASK_STOP_TOPIC: table.task.stop
  TASK_CREDENTIAL_TOPIC: table.task.credential
  TASK_STATUS_TOPIC: topic.task.status
  PRIVACY_FENCE_TOPIC: table.device.privacyfence
  EVENTS_TOPIC: topic.event
  DEVICE_DATA_INDEX_NAME: device-status-dev*
  AWS_REGION: us-east-2
  GRPC_PORT: 8086
  AWS_DOCUMENTS_BUCKET_NAME: dimo-network-documents-dev
  NFT_S3_BUCKET: dimo-network-nfts-dev
  USERS_API_GRPC_ADDR: users-api-dev:8086
  DIMO_REGISTRY_CHAIN_ID: 80001
  IPFS_NODE_ENDPOINT: http://cluster-ipfs-cluster.web3.svc.cluster.local:9094
  DRIVLY_VIN_API_URL: https://vin.dev.driv.ly
  DRIVLY_OFFER_API_URL: https://offers.dev.driv.ly
  DEFINITIONS_GRPC_ADDR: device-definitions-api-dev:8086
  DEVICE_DEFINITION_TOPIC: table.device.definition
  DEVICE_DEFINITION_METADATA_TOPIC: table.device.definition.metadata
  BLACKBOOK_API_URL: https://service.blackbookcloud.com/UsedCarWS/UsedCarWS
  ELASTIC_DEVICE_STATUS_INDEX: device-status-dev-*
  DIMO_REGISTRY_ADDR: "0x4De1bCf2B7E851E31216fC07989caA902A604784"
  MONITORING_SERVER_PORT: 8888
  ENABLE_PRIVILEGES: true
  TOKEN_EXCHANGE_JWK_KEY_SET_URL: http://dex-roles-rights.dev.svc.cluster.local:5556/keys
  CONTRACT_EVENT_TOPIC: topic.contract.event
  VEHICLE_NFT_ADDRESS: "0x90c4d6113ec88dd4bdf12f26db2b3998fd13a144"
  AUTOPI_NFT_IMAGE: autopi.png
  VINCARIO_API_URL: https://api.vindecoder.eu/3.2
  CHATGPT_URL: https://api.openai.com/v1/chat/completions
  AFTERMARKET_DEVICE_CONTRACT_ADDRESS: "0xcf9af64522162da85164a714c23a7705e6e466b3"
  DIMO_CONTRACT_APIURL: https://contracts-api.dev.dimo.zone/
  NATS_URL: nats-dev:4222
  NATS_STREAM_NAME: DD_VALUATION_TASKS
  NATS_VALUATION_SUBJECT: dd_valuation_tasks
  NATS_DURABLE_CONSUMER: dd-valuation-task-consumer
  NATS_ACK_TIMEOUT: 2m
service:
  type: ClusterIP
  ports:
    mon-http:
      port: 8888
      targetPort: mon-http
      protocol: TCP
    http:
      port: 8080
      targetPort: http
      protocol: TCP
    grpc:
      port: 8086
      targetPort: grpc
      protocol: TCP
ports:
  - name: mon-http
    containerPort: 8888
    protocol: TCP
  - name: http
    containerPort: 8080
    protocol: TCP
  - name: grpc
    containerPort: 8086
    protocol: TCP
ingress:
  enabled: true
  className: nginx
  annotations:
    nginx.ingress.kubernetes.io/auth-tls-secret: ingress/cf-origin-ca
    nginx.ingress.kubernetes.io/auth-tls-verify-client: "on"
    nginx.ingress.kubernetes.io/enable-cors: "true"
    nginx.ingress.kubernetes.io/cors-allow-origin: https://app.dev.dimo.zone
    nginx.ingress.kubernetes.io/limit-rps: "3"
    external-dns.alpha.kubernetes.io/hostname: devices-api.dev.dimo.zone
  hosts:
    - host: devices-api.dev.dimo.zone
      paths:
        - path: /
          pathType: ImplementationSpecific
  tls: []
resources:
  limits:
    cpu: 250m
    memory: 384Mi
  requests:
    cpu: 100m
    memory: 192Mi
autoscaling:
  enabled: false
  minReplicas: 1
  maxReplicas: 100
  targetCPUUtilizationPercentage: 80
nodeSelector: {}
tolerations: []
affinity: {}
podDisruptionBudget:
  minAvailable: 0
kafka:
  clusterName: kafka-dev-dimo-kafka
  topics:
    - name: topic.device.status
      config:
        segment.ms: "3600000"
        compression.type: producer
        cleanup.policy: compact,delete
        min.compaction.lag.ms: "3600000"
    - name: topic.device.status.private
      config:
        segment.ms: "3600000"
        compression.type: producer
        cleanup.policy: compact,delete
        min.compaction.lag.ms: "3600000"
    - name: table.device.integration.smartcar
      config:
        segment.ms: "3600000"
        compression.type: producer
        cleanup.policy: compact
        min.compaction.lag.ms: "3600000"
        min.cleanable.dirty.ratio: "0.01"
        delete.retention.ms: "3600000"
    - name: table.device.integration.autopi
      config:
        segment.ms: "3600000"
        compression.type: producer
        cleanup.policy: compact
<<<<<<< HEAD
        min.compaction.lag.ms: "3600000"
        min.cleanable.dirty.ratio: "0.01"
        delete.retention.ms: "3600000"
=======
        min.compaction.lag.ms: '3600000'
        min.cleanable.dirty.ratio: '0.01'
        delete.retention.ms: '3600000'
    - name: table.aftermarket.device.integration
      config:
        segment.ms: '3600000'
        compression.type: producer
        cleanup.policy: compact
        min.compaction.lag.ms: '3600000'
        min.cleanable.dirty.ratio: '0.01'
        delete.retention.ms: '3600000'
>>>>>>> a1c79b8e
    - name: table.device.privacyfence
      config:
        segment.ms: "3600000"
        compression.type: producer
        cleanup.policy: compact
        min.compaction.lag.ms: "3600000"
        min.cleanable.dirty.ratio: "0.01"
        delete.retention.ms: "3600000"
    - name: devices-vin-fraud-table
      config:
        segment.ms: "3600000"
        compression.type: producer
        cleanup.policy: compact
        min.compaction.lag.ms: "3600000"
        min.cleanable.dirty.ratio: "0.01"
        delete.retention.ms: "3600000"
serviceMonitor:
  enabled: true
  path: /metrics
  port: mon-http
  interval: 30s<|MERGE_RESOLUTION|>--- conflicted
+++ resolved
@@ -169,23 +169,17 @@
         segment.ms: "3600000"
         compression.type: producer
         cleanup.policy: compact
-<<<<<<< HEAD
-        min.compaction.lag.ms: "3600000"
-        min.cleanable.dirty.ratio: "0.01"
-        delete.retention.ms: "3600000"
-=======
-        min.compaction.lag.ms: '3600000'
-        min.cleanable.dirty.ratio: '0.01'
-        delete.retention.ms: '3600000'
+        min.compaction.lag.ms: "3600000"
+        min.cleanable.dirty.ratio: "0.01"
+        delete.retention.ms: "3600000"
     - name: table.aftermarket.device.integration
       config:
-        segment.ms: '3600000'
-        compression.type: producer
-        cleanup.policy: compact
-        min.compaction.lag.ms: '3600000'
-        min.cleanable.dirty.ratio: '0.01'
-        delete.retention.ms: '3600000'
->>>>>>> a1c79b8e
+        segment.ms: "3600000"
+        compression.type: producer
+        cleanup.policy: compact
+        min.compaction.lag.ms: "3600000"
+        min.cleanable.dirty.ratio: "0.01"
+        delete.retention.ms: "3600000"
     - name: table.device.privacyfence
       config:
         segment.ms: "3600000"
